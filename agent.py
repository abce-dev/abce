--- conflicted
+++ resolved
@@ -93,20 +93,11 @@
         sysimage_cmd = ""
         if self.model.has_ABCE_sysimage:
             sysimage_path = (Path(self.settings["ABCE_abs_path"]) /
-<<<<<<< HEAD
-                             self.settings["ABCE_sysimage_file"])
-            sysimage_cmd = f"-J{sysimage_path}"
-        julia_cmd = (
-            f"julia --project={self.settings['ABCE_abs_path']} {sysimage_cmd} {agent_choice_path} " +
-            f"--current_pd={self.current_pd} " +
-            f"--agent_id={self.unique_id}")
-=======
                                          self.settings["ABCE_sysimage_file"])
             sysimage_cmd = f"-J {sysimage_path}"
         julia_cmd = (f"julia --project={self.settings['ABCE_abs_path']} {sysimage_cmd} {agent_choice_path} " +
                      f"--current_pd={self.current_pd} " +
                      f"--agent_id={self.unique_id}")                   
->>>>>>> 165ee22c
         if self.quiet:
             sp = subprocess.check_call(julia_cmd,
                                        shell=True,
