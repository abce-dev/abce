--- conflicted
+++ resolved
@@ -14,8 +14,8 @@
     """ 
     A utility company with a certain number of generation assets.
     """
-<<<<<<< HEAD
-    def __init__(self, genco_id, model, settings, is_silent):
+
+    def __init__(self, genco_id, model, settings, quiet):
         """
         Initialize a GenCo class object.
 
@@ -34,35 +34,9 @@
              and passes data to all agents.
            settings (dict): Runtime/model parameters, loaded and passed
              in by run.py.
-           is_silent (bool): Set from CLI; sets verbosity level.
-=======
-    def __init__(self, genco_id, model, settings, quiet):
-        """ Initialize a GenCo class object.
-
-            Detailed Description
-            --------------------
-            Initializes a GenCo object based on the provided parameters. Uses
-            baseline mesa capabilities to set up an Agent-type object.
-
-            Sets up the unique identifier number and the link to the invoking
-            GridModel (`model`). During execution, invokes the Julia
-            agent_choice.jl script.
-
-            Parameters
-            ----------
-            genco_id : int
-                A unique ID number for the agent, assigned sequentially
-                by the Model which owns the agents.
-            model : GridModel (mesa)
-                A mesa GridModel object which creates and passes data to
-                all agents.
-            settings : dictionary
-                A dictionary of runtime/model parameters, loaded and passed
-                in by run.py.
-
-
->>>>>>> e0c73a94
-        """
+           quiet (bool): Set from CLI; sets verbosity level.
+        """
+
         super().__init__(genco_id, model)
         self.model = model
         self.gc_params_file = settings["gc_params_file"]
