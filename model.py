--- conflicted
+++ resolved
@@ -118,11 +118,7 @@
         # Check the portfolio specification to ensure the ownership totals 
         #   equal the total numbers of available units
         self.check_num_agents()
-<<<<<<< HEAD
-        # self.check_total_assets()
-=======
         #self.check_total_assets()
->>>>>>> 78bd984b
 
         # Load the mandatory unit retirement data
         ret_data_file = os.path.join(self.settings["ABCE_abs_path"],
