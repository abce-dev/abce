##########################################################################
# Licensed under the Apache License, Version 2.0 (the "License");
# you may not use this file except in compliance with the License.
# You may obtain a copy of the License at
#
#     https://www.apache.org/licenses/LICENSE-2.0
#
# Unless required by applicable law or agreed to in writing, software
# distributed under the License is distributed on an "AS IS" BASIS,
# WITHOUT WARRANTIES OR CONDITIONS OF ANY KIND, either express or implied.
# See the License for the specific language governing permissions and
# limitations under the License.
##########################################################################

import math
import os
import shutil
import subprocess
import yaml
import numpy as np
import pandas as pd
import sqlite3
import logging
from pathlib import Path
from mesa import Agent, Model
from mesa.time import RandomActivation

# import local modules
from agent import GenCo
import ABCEfunctions as ABCE
import seed_creator as sc
import price_curve as pc
import ALEAF_interface as ALI

import warnings
warnings.filterwarnings("ignore")

class GridModel(Model):
    ''' A model with some number of GenCos. '''
    def __init__(self, settings_file_name, settings, args):
        self.settings_file_name = settings_file_name
        self.settings = settings
        # Get agent parameters from the settings dictionary
        self.first_asset_id = settings["first_asset_id"]
        self.total_forecast_horizon = settings["total_forecast_horizon"]
        # Get ALEAF parameters from the settings dictionary
        self.ALEAF_abs_path = settings["ALEAF_abs_path"]
        self.ALEAF_master_settings_file_name = settings["ALEAF_master_settings_file"]
        self.ALEAF_model_type = settings["ALEAF_model_type"]
        self.ALEAF_region = settings["ALEAF_region"]
        self.ALEAF_model_settings_file_name = settings["ALEAF_model_settings_file"]
        self.ALEAF_portfolio_file_name = settings["ALEAF_portfolio_file"]
        self.ALEAF_scenario_name = settings["ALEAF_scenario_name"]
        # Get model/system parameters from the settings dictionary
        self.planning_reserve_margin = settings["planning_reserve_margin"]
        self.policies = settings["policies"]
        # Unit conversions
        self.MW2kW = 1000          # Converts MW to kW
        self.MMBTU2BTU = 1000000   # Converts MMBTU to BTU

        if 'natural_gas_price' in settings:
            self.natgas_price = settings['natural_gas_price']
        if 'conv_nuclear_FOM' in settings:
            self.conv_nuclear_FOM = settings['conv_nuclear_FOM']
        
        # Copy the command-line arguments as member data
        self.args = args

        # Initialize the model one time step before the true start date
        self.current_pd = -1

        # Initialize database for managing asset and WIP construction project data
        self.db_file = (Path.cwd() / settings["db_file"])
        self.db, self.cur = sc.create_database(self.db_file, self.args.force)

        # Load all-period demand data into the database
        self.load_demand_data_to_db(self.settings)

        # Add model parameters to the database
        self.load_model_parameters_to_db(self.settings)

        # Create the local tmp/ directory inside the current working directory,
        #   if it doesn't already exist
        tmp_dir_location = (Path.cwd() / "tmp")

        Path(tmp_dir_location).mkdir(exist_ok=True)

        # Set up all ALEAF file paths
        self.set_ALEAF_file_paths(settings)

        if self.settings["run_ALEAF"]:
            # If ALEAF is enabled, re-initialize all input data based on local
            #    reference copies
            self.reinitialize_ALEAF_input_data()

        # Define the agent schedule, using randomly-ordered agent activation
        self.schedule = RandomActivation(self)

        # Add unit type specifications to database, including all parameters
        #   to be loaded from the ATB database and the ABCE supplemental
        #   data file
        self.add_unit_specs_to_db()

        if self.settings["run_ALEAF"]:
            # Initialize the correct policy adjustments by unit type
            ALI.update_ALEAF_policy_settings(self.ALEAF_model_settings_remote, self.ALEAF_model_settings_remote, self.settings["policies"], self.unit_specs)

        # Read in the GenCo parameters data from file
        gc_params_file_name = Path(self.settings["ABCE_abs_path"] /
                                           self.settings["gc_params_file"])
        self.gc_params = yaml.load(open(gc_params_file_name, 'r'), Loader=yaml.FullLoader)

        # Load the unit-type ownership specification for all agents
        self.portfolio_specification = pd.read_csv(Path(self.settings["ABCE_abs_path"]) / self.settings["portfolios_file"])

        # Check the portfolio specification to ensure the ownership totals 
        #   equal the total numbers of available units
        self.check_num_agents()
        #self.check_total_assets()

        # Load the mandatory unit retirement data
        ret_data_file = Path(self.settings["ABCE_abs_path"] /
                                     settings["retirement_period_specs_file"])
        self.ret_data = pd.read_csv(ret_data_file, comment="#")

        # Create agents
        num_agents = len(self.gc_params.keys())
        for agent_id in list(self.gc_params.keys()):
            gc = GenCo(agent_id, self, settings, self.gc_params[agent_id], self.args)
            self.schedule.add(gc)
            self.initialize_agent_assets(agent_id)

        # Determine setting for use of a precomputed price curve
        self.use_precomputed_price_curve = settings["use_precomputed_price_curve"]

        self.db.commit()

        # Check ./outputs/ dir and clear out old files
        self.ABCE_output_data_path = Path(os.getcwd()) / "outputs" / self.ALEAF_scenario_name
        if not Path(self.ABCE_output_data_path).is_dir():
            # If the desired output directory doesn't already exist, create it
            Path(self.ABCE_output_data_path).mkdir(exist_ok=True, parents=True)
        else:
            # Otherwise, delete any existing files in the directory
            for existing_file in Path(self.ABCE_output_data_path).iterdir():
                print("trying to remove directory")
                (Path(self.ABCE_output_data_path) / existing_file).unlink()

            


    def set_ALEAF_file_paths(self, settings):
        """ Set up all absolute paths to ALEAF and its input files, and
              save them as member data.
        """

        self.ALEAF_remote_path = Path(self.ALEAF_abs_path)
        self.ALEAF_remote_data_path = (Path(self.ALEAF_abs_path) / 
                                    "data" / 
                                    self.ALEAF_model_type / 
                                    self.ALEAF_region)
        # Set file paths of local reference copies of ALEAF input data
        ALEAF_inputs_path = Path(settings["ABCE_abs_path"]) / "inputs" / "ALEAF_inputs"
        self.ALEAF_master_settings_ref = (Path(ALEAF_inputs_path) /
                                                        settings["ALEAF_master_settings_file"])
        self.ALEAF_model_settings_ref = (Path(ALEAF_inputs_path) / 
                                                        settings["ALEAF_model_settings_file"])
        self.ALEAF_portfolio_ref = (Path(ALEAF_inputs_path) / 
                                                        settings["ALEAF_portfolio_file"])

        # Set the paths to where settings are stored in the ALEAF directory
        ALEAF_settings_path = self.ALEAF_remote_path / "setting"
        self.ALEAF_master_settings_remote = (Path(ALEAF_settings_path) /
                                                         self.ALEAF_master_settings_file_name)
        self.ALEAF_model_settings_remote = (Path(ALEAF_settings_path) /
                                                        f"ALEAF_Master_{self.ALEAF_model_type}.xlsx")
        self.ALEAF_portfolio_remote = (self.ALEAF_remote_data_path /
                                                   f"ALEAF_{self.ALEAF_region}.xlsx")
        self.ATB_remote = (self.ALEAF_remote_data_path /
                                       "ATBe.csv")

        # Set path to ALEAF outputs
        self.ALEAF_output_data_path = (self.ALEAF_remote_path/
                                                  "output"/
                                                  self.ALEAF_model_type/
                                                  self.ALEAF_region/
                                                  f"scenario_1_{self.ALEAF_scenario_name}")


    def reinitialize_ALEAF_input_data(self):
        """ Setting ALEAF inputs requires overwriting fixed xlsx input files.
              In order to avoid cross-run contamination, these inputs should
              be reset to the user-provided baseline (the settings files in
              ./inputs/ALEAF_inputs/) before the simulation starts.
            This function re-initializes the following ALEAF input files from
              reference copies stored in ./inputs/ALEAF_inputs/.
        """
        # Update the ALEAF_Master_LC_GEP.xlsx model settings file:
        #  - Update the peak demand value in the 'Simulation Configuration' tab
        ALI.update_ALEAF_model_settings(self.ALEAF_model_settings_ref,
                                        self.ALEAF_model_settings_remote,
                                        self.db,
                                        self.settings,
                                        period=0)

        # Update the ALEAF_ERCOT.xlsx system portfolio data:
        ALI.update_ALEAF_system_portfolio(self.ALEAF_portfolio_ref,
                                          self.ALEAF_portfolio_remote,
                                          self.db,
                                          self.current_pd)


    def initialize_unit_specs_df(self):
        """
        Initialize the unit_specs dataframe, using data from the A-LEAF input
        file. Convert column headers to the ABCE standard names. Set up blank
        columns for values which will be added or computed later.

        Returns:
          unit_specs_data (DataFrame): dataframe containing the initial unit
            specs values loaded from the A-LEAF input. Still contains "ATB"
            entries for values to be searched, and several 0-columns.
        """
        # Set up header converter from A-LEAF to ABCE unit_spec format
        ALEAF_header_converter = {"UNIT_TYPE": "unit_type",
                                  "FUEL": "fuel_type",
                                  "CAP": "capacity",
                                  "CAPEX": "uc_x",
                                  "HR": "heat_rate",
                                  "FC": "original_FC",
                                  "CAPCRED": "CF",
                                  "VRE_Flag": "is_VRE",
                                  "EMSFAC": "emissions_rate"}

        # Load the unit specs sheet from the settings file
        us_df = pd.read_excel(self.ALEAF_model_settings_ref, engine="openpyxl", sheet_name="Gen Technology")

        # Rename columns from the A-LEAF standard to ABCE standard, and make
        #   "unit_type" the row index
        us_df = us_df.rename(mapper=ALEAF_header_converter, axis=1)
        us_df = us_df.set_index("unit_type")

        # Now that column names match the ABCE standard, select all columns
        #   from the df which have a matching column in the unit_specs DB table
        # This ensures that only columns which will be used are selected.
        # Load the list of column headers from the DB into the cursor object
        self.cur.execute("SELECT * FROM unit_specs")
        # Convert this result into a list
        columns_to_select = [item[0] for item in self.cur.description]
        # "unit_type" is not needed as it is the index
        columns_to_select.remove("unit_type")
        self.db.commit()

        # Some columns are not pulled from the A-LEAF input data, and will
        #   be computed or added later on. Initialize these columns as zeroes.
        for column in columns_to_select:
            if column not in us_df.columns:
                us_df[column] = 0

        # The original EMSFAC column from A-LEAF is in strange units (100*tCO2/MWh);
        #   convert to tCO2/MWh
        us_df["emissions_rate"] = us_df["emissions_rate"] / 100

        try:
            ng_fuel = us_df['fuel_type'] == 'Gas'
            us_df.loc[ng_fuel, 'original_FC'] = self.natgas_price
            print(f'using specified value: {self.natgas_price}')
        except AttributeError:
            print('Using standard value.')        
        try:
            nuke_fuel = us_df['UNITGROUP'] == 'ConventionalNuclear'
            us_df.loc[nuke_fuel, 'FOM'] = self.conv_nuclear_FOM
            print(f'using specified value: {self.conv_nuclear_FOM}')
        except AttributeError:
            print('Using standard value.')
        # if self.natgas_price != 'ATB':
        #     print(f'using specified value: {self.natgas_price}')
        #     ng_fuel = us_df['fuel_type'] == 'Gas'
        #     us_df.loc[ng_fuel, 'original_FC'] = self.natgas_price
        
        # if self.conv_nuclear_FOM != 'ATB':
        #     print(f'using specified value: {self.conv_nuclear_FOM}')
        #     nuke_fuel = us_df['UNITGROUP'] == 'ConventionalNuclear'
        #     us_df.loc[nuke_fuel, 'FOM'] = self.conv_nuclear_FOM

        # Create the final DataFrame for the unit specs data
        unit_specs_data = us_df[columns_to_select].copy()

        return unit_specs_data


    def fill_unit_data_from_ATB(self, unit_specs_data):
        """
            In the A-LEAF unit specification, some data values may be
            initialized as "ATB", indicating that appropriate values should be
            retrieved from the ATB data sheet.

            This function matches the relevant unit data type with ATB search
            terms from the A-LEAF "ATB Setting" tab, filters the ATB data, and
            overwrites "ATB" entries with the appropriate data.

            Arguments:
              unit_specs_data (DataFrame)

            Returns:
              unit_specs_data (DataFrame): with all "ATB" values filled
        """
        # Set up the header converter from ATBe to ABCE unit_spec format
        ATB_header_read_converter = {"CAPEX": "uc_x",
                                     "Variable O&M": "VOM",
                                     "Fixed O&M": "FOM",
                                     "Fuel": "original_FC"}
        ATB_header_write_converter = {"CAPEX": "uc_x",
                                      "Variable O&M": "VOM",
                                      "Fixed O&M": "FOM",
                                      "Fuel": "original_FC"}

        # Set up the converter between A-LEAF input sheet search terms and
        #   ATB column headers
        ATB_search_terms_map = {"technology": "Tech",
                                "techdetail": "TechDetail",
                                "core_metric_case": "Case",
                                "crpyears": "CRP",
                                "scenario": "Scenario",
                                "core_metric_variable": "Year"}

        # Load the ATB search settings sheet from ALEAF
        ATB_settings = pd.read_excel(self.ALEAF_model_settings_ref, engine="openpyxl", sheet_name="ATB Setting")
        ATB_settings = ATB_settings.set_index("UNIT_TYPE")

        # Remove extraneous scenarios from the loaded A-LEAF ATB settings.
        #   Some versions of the A-LEAF input sheet may include multiple
        #   scenarios; all but the first will be ignored. ABCE does not allow
        #   multiple scenarios, so this simply prevents issues arising from
        #   copy-and-pasting from example A-LEAF inputs.
        ATB_settings = ATB_settings.loc[ATB_settings["ATB_Setting_ID"] == "ATB_ID_1", :]

        # Load the ATB database sheet
        ATB_data = pd.read_csv(self.ATB_remote)

        # print(unit_specs_data.iloc[:, 1:17])

        # Fill values for each unit type
        for unit_type in list(unit_specs_data.index):
            # Retrieve the ATB search/matching settings for this unit type
            unit_settings = dict(ATB_settings.loc[unit_type, :])

            # Fill all necessary columns for this unit type
            for datum_name, ALEAF_read_col in ATB_header_read_converter.items():
                if unit_specs_data.loc[unit_type, ALEAF_read_col] == "ATB":
                    # Construct the mask using the ATB search terms map
                    #   defined earlier
                    mask = (ATB_data["core_metric_parameter"] == datum_name)
                    for ATB_key, ALEAF_key in ATB_search_terms_map.items():
                        mask = mask & (ATB_data[ATB_key] == unit_settings[ALEAF_key])

                    if sum(mask) != 1:
                        # If the mask matches nothing in ATBe, assume that
                        #   the appropriate value is 0 (e.g. battery VOM cost),
                        #   but warn the user.
                        logging.warn(f"No match (or multiple matches) found for unit type {unit_type}; setting unit_specs value for {datum_name} to 0.")
                        unit_specs_data.loc[unit_type, ATB_header_write_converter[datum_name]] = 0
                    else:
                        unit_specs_data.loc[unit_type, ATB_header_write_converter[datum_name]] = ATB_data.loc[mask, "value"].values[0]
                        if datum_name == "Fuel":
                            # If the current datum is Fuel, also record its
                            #   associated units
                            unit_specs_data.loc[unit_type, "original_FC_units"] = ATB_data.loc[mask, "units"].values[0]
                elif (ALEAF_read_col == "original_FC") and (unit_specs_data.loc[unit_type, ALEAF_read_col] != "ATB"):
                    unit_specs_data.loc[unit_type, "original_FC_units"] = "$/MWh"

        # Set newly-filled ATB data columns to numeric data types
        #   Columns initialized with "ATB" will be a non-numeric data type,
        #   which causes problems later if not converted.
        for ATB_key, ABCE_key in ATB_header_write_converter.items():
            unit_specs_data[ABCE_key] = pd.to_numeric(unit_specs_data[ABCE_key])

        return unit_specs_data


    def set_up_policies(self, unit_specs_data):
        """
        Allocate any policy impacts (carbon tax or PTC) to the various unit types

        Sign convention:
          POSITIVE values: subsidy
          NEGATIVE values: penalty
        The value stored in unit_specs_data[unit_type, "policy_adj_per_MWh"]
          is later added to the MARKET price (NOT the unit's bid price)
        """
        unit_specs_data = unit_specs_data.reset_index()

        valid_CTAX_names = ["CTAX", "ctax", "carbon_tax", "carbontax"]
        valid_PTC_names = ["PTC", "ptc", "production_tax_credit", "productiontaxcredit"]

        if self.policies is not None:
            for key, val in self.policies.items():
                if val["enabled"] == True:
                    if key in valid_CTAX_names:
                        unit_specs_data["policy_adj_per_MWh"] = unit_specs_data.apply(
                            lambda x:
                                x["policy_adj_per_MWh"] - x["emissions_rate"] * val["qty"],
                            axis = 1
                        )
                    elif key in valid_PTC_names:
                        unit_specs_data["policy_adj_per_MWh"] = unit_specs_data.apply(
                            lambda x:
                                x["policy_adj_per_MWh"] + val["qty"] if x["unit_type"] in val["eligible"] else
                                    x["policy_adj_per_MWh"],
                            axis = 1
                        )
                    else:
                        err_msg = f"Sorry: the system policy {key} is not implemented, or might be misspelled."
                        raise ValueError(err_msg)

        unit_specs_data = unit_specs_data.set_index("unit_type")


        return unit_specs_data


    def finalize_unit_specs_data(self, unit_specs_data):
        """
        Fill in supplemental unit specification data from
          ABCE files, ensure all fuel cost data is in $/MWh,
          and finalize the layout of the dataframe.

        Arguments:
          unit_specs_data (DataFrame)

        Returns:
          unit_specs_data (DataFrame)
        """
        # Turn 'unit_type' back into a column from the index of unit_specs_data
        unit_specs_data = unit_specs_data.reset_index()

        # Retrieve non-ALEAF parameters from the ABCE supplemental unit
        #   specification file
        unit_specs_ABCE = pd.read_csv(Path(self.settings["ABCE_abs_path"])/
                                                   self.settings["unit_specs_abce_supp_file"])

        # Some generators' (currently NG and Coal) fuel cost is given in the
        #   ATB data in units of $/MMBTU. Convert these values to a $/MWh basis
        #   for consistency.
        # Logic flow:
        #   1. if the unit already has a numeric entry in FC_per_MWh, keep it. else:
        #   2. if the unit's ATB_FC is in $/MWh, copy that value to FC_per_MWh. else:
        #   3. if the unit's ATB_FC is in $/MMBTU, multiply its ATB_FC by its heat rate and copy that value to FC_per_MWh. else:
        #   4. if the unit is flagged as is_VRE == True, use the value of 0. else:
        #   5. record the current unit as having an unresolvable unit problem, and throw an error to the user.
        unit_problems = dict()
        unit_specs_data["FC_per_MWh"] = unit_specs_data.apply(
            lambda x:
                x["original_FC"] if x["original_FC_units"] == "$/MWh" else
                    (x["original_FC"] * x["heat_rate"] if x["original_FC_units"] == "$/MMBTU" else
                        (0 if x["is_VRE"] == True else
                            (unit_problems.update({x["unit_type"]: x["original_FC_units"]})))),
            axis = 1
        )

        if len(unit_problems) != 0:
            raise ValueError(f"I don't recognize the fuel cost units provided in the following cases: {unit_problems}. Check your inputs, or update model.py to handle these additional cases.")

        # Set unit baseline construction duration and life from supplemental data
        for i in range(len(unit_specs_data)):
            unit_type = unit_specs_data.loc[i, "unit_type"]
            current_unit_ABCE_data = unit_specs_ABCE[unit_specs_ABCE["unit_type"] == unit_type]
            # Set construction duration for this unit
            unit_specs_data.loc[i, "d_x"] = current_unit_ABCE_data["d_x"].values[0]
            # Set unit useful life for this unit
            unit_specs_data.loc[i, "unit_life"] = current_unit_ABCE_data["unit_life"].values[0]
            # Set unit lead time until a coal unit must be retired, if any
            unit_specs_data.loc[i, "cpp_ret_lead"] = current_unit_ABCE_data["cpp_ret_lead"].values[0]
            # Set number of mandatory coal unit retirements
            unit_specs_data.loc[i, "num_cpp_rets"] = current_unit_ABCE_data["num_cpp_rets"].values[0]
            # Set unit revenue head start vs end of xtr period
            unit_specs_data.loc[i, "rev_head_start"] = current_unit_ABCE_data["rev_head_start"].values[0]

        return unit_specs_data


    def add_unit_specs_to_db(self):
        """
        This function loads all unit specification data and saves it to the
          database, as well as to the member data `self.unit_specs`.
        The following steps are performed:
          - Initial data is loaded from the A-LEAF input file.
          - The initial data is updated to follow ABCE format conventions.
          - Data values initialized as "ATB" are searched for and filled from
              the NREL Annual Technology Baseline (2020) (ATB) file.
          - The final unit specification data is loaded from ABCE supplemental
              files.
          - Final formatting steps.
          - Data is saved to the database table `unit_specs` and to
              self.unit_specs.
        """

        # Read data from A-LEAF input file; convert column headers to ABCE
        #   standard; set up placeholder columns for values to be computed
        #   later
        unit_specs_data = self.initialize_unit_specs_df()

        # Match any data values initialized as "ATB" to appropriate entries in
        #   the ATB data sheet, and overwrite them.
        unit_specs_data = self.fill_unit_data_from_ATB(unit_specs_data)

        unit_specs_data = self.set_up_policies(unit_specs_data)

        # Finalize the unit_specs_data dataframe, including ABCE supplemental
        #   data and layout change
        unit_specs_data = self.finalize_unit_specs_data(unit_specs_data)

        # Save the finalized unit specs data to the DB, and set the member data
        unit_specs_data.to_sql("unit_specs", self.db, if_exists = "replace", index = False)
        self.unit_specs = unit_specs_data


    def check_num_agents(self):
        """
        Ensure that all sources of agent data include the same number of
          agents. If not, raise a ValueError.
        """
        # Ensure that any agents specified in the portfolio spec file have
        #   corresponding parameters entries in the gc_params file:
        #   - gc_params.yml => gc_params
        #   - portfolios.csv => self.portfolio_specification
        if not all(agent_id in self.gc_params.keys() for agent_id in self.portfolio_specification.agent_id.unique()):
            num_agents_msg = f"Agents specified in the portfolio specification file {self.settings['portfolios_file']} do not all have corresponding entries in the gc_params file {self.settings['gc_params_file']}. Check your inputs and try again."
            raise ValueError(num_agents_msg)


    def check_total_assets(self):
        """
        Ensure that the total of all assets by type owned by the agents
          matches the master total in the A-LEAF system portfolio file.
          If not, raise a ValueError.
        """
        # Temporarily read in the starting A-LEAF total system portfolio from
        #   the database
        book, writer = ALI.prepare_xlsx_data(
                           self.ALEAF_portfolio_ref,
                           self.ALEAF_portfolio_ref
                       )
        full_pdf = ALI.organize_ALEAF_portfolio(writer)
        system_portfolio = (full_pdf[["Unit Type", "EXUNITS"]]
                            .rename(columns={"Unit Type": "unit_type"})
                            .set_index("unit_type"))

        agent_owned_units = (self.portfolio_specification
                             .groupby("unit_type")["num_units"].sum())
        # Inner join the agent ownership data into the system portfolio data
        system_portfolio = (system_portfolio.join(
                                agent_owned_units,
                                on="unit_type",
                                how="inner")
                            .reset_index())

        # Set up a dictionary to log unit number mismatches
        incorrect_units = dict()
        # For any unit_types where the num_units (from agent ownership) do not
        #   match the EXUNITS (from system portfolio), save that type's info to
        #   the incorrect_units dict
        system_portfolio = system_portfolio.apply(
            lambda x:
                incorrect_units.update(
                    {x["unit_type"]: (x["EXUNITS"], x["num_units"])}
                ) if x["num_units"] != x["EXUNITS"] else None,
            axis = 1
        )

        # If unit type numbers don't match, construct a helpful error message for the user
        if len(incorrect_units) != 0:
            msg_list = []
            for unit_type in incorrect_units.keys():
                msg = f"{unit_type}:: System Portfolio Total: {incorrect_units[unit_type][0]}  |  Ownership Specification Total: {incorrect_units[unit_type][1]}"
                msg_list.append(msg)
            preamble = "\nThe number of units by generator type does not match between the overall system portfolio specification and the individual agents' portfolios:\n"
            postamble = "\n\nEnsure that the total number of units for each type matches between the system portfolio file and the agent ownership file. \nTerminating..."
            units_owned_msg = preamble + "\n".join(msg_list) + postamble
            raise ValueError(units_owned_msg)


    def initialize_agent_assets(self, agent_id):
        # Get the agent-specific portfolio by unit type: filter the manifest
        #   of agent unit ownership for the current agent's unique ID
        pdf = self.portfolio_specification[self.portfolio_specification["agent_id"] == agent_id]
        # Ensure that all units of a given type are collated into a single
        #   dataframe row
        pdf = pdf.drop("agent_id", axis=1)
        pdf = pdf.groupby(by=["unit_type"]).sum().reset_index()

        # Set the initial asset ID
        asset_id = ABCE.get_next_asset_id(self.db, self.settings["first_asset_id"])

        # Retrieve the column-header schema for the 'assets' table
        self.cur.execute("SELECT * FROM assets")
        assets_col_names = [element[0] for element in self.cur.description]
        self.db.commit()

        # Create a master dataframe to hold all asset records for this
        #   agent-unit type combination (to reduce the frequency of saving
        #   to the database)
        master_assets_df = pd.DataFrame(columns = assets_col_names)

        # Assign units to this agent as specified in the portfolio file,
        #   and record each in the master_asset_df dataframe
        for unit_record in pdf.itertuples():
            unit_type = unit_record.unit_type
            num_units = unit_record.num_units

            # Retrieve the list of retirement period data for this unit type
            #   and agent
            unit_rets = self.create_unit_type_retirement_df(unit_type, agent_id, asset_id)

            # Out of the total number of assets of this type belonging to this
            #   agent, any "left over" units with no specified retirement date
            #   should all retire at period 9999
            assets_remaining = num_units
            num_not_specified = num_units - sum(unit_rets["num_copies"])
            unit_rets = unit_rets.append({
                "agent_id": agent_id,
                "unit_type": unit_type,
                "retirement_pd": 9999,
                "num_copies": num_not_specified
            }, ignore_index=True)

            # Create assets in blocks, according to the number of units per
            #   retirement period
            for rets_row in unit_rets.itertuples():
                retirement_pd = rets_row.retirement_pd
                num_copies = rets_row.num_copies

                # Compute unit capex according to the unit type spec
                unit_capex = self.compute_total_capex_preexisting(unit_type)

                # Default: assume all pre-existing assets have $0 outstanding
                #   financing balance. To add obligations for capital payments
                #   on pre-existing assets, uncomment the code lines below
                # Compute the asset's annual capital payment, if the asset is
                #   not paid off. The asset's unit_life value is used as the
                #   repayment term for financing (i.e. useful life = financing
                #   maturity period).
                #unit_life = self.unit_specs.loc[unit_type, "unit_life"]
                #unit_cap_pmt = self.compute_sinking_fund_payment(agent_id, unit_capex, unit_life)
                cap_pmt = 0

                # Save all values which don't change for each asset in this
                #   block, i.e. everything but the asset_id
                asset_dict = {"agent_id": agent_id,
                              "unit_type": unit_type,
                              "start_pd": -1,
                              "completion_pd": 0,
                              "cancellation_pd": 9999,
                              "retirement_pd": retirement_pd,
                              "total_capex": unit_capex,
                              "cap_pmt": cap_pmt,
                              "C2N_reserved": 0
                             }

                # For each asset in this block, create a dataframe record and
                #   store it to the master_assets_df
                for i in range(num_copies):
                    # Find the largest extant asset id, and set the current 
                    #   asset id 1 higher
                    asset_dict["asset_id"] = max(
                        ABCE.get_next_asset_id(self.db, self.settings["first_asset_id"]),
                        max(master_assets_df["asset_id"], default=self.settings["first_asset_id"]) + 1
                    )

                    # Convert the dictionary to a dataframe format and save
                    new_record = pd.DataFrame(asset_dict, index=[0])
                    master_assets_df = master_assets_df.append(new_record)

            # For any leftover units in assets_remaining with no specified
            #   retirement date, initialize them with the default retirement date
            #   of 9999
            asset_dict["retirement_pd"] = 9999

        # Once all assets from all unit types for this agent have had records
        #   initialized, save the dataframe of all assets into the 'assets'
        #   DB table
        master_assets_df.to_sql("assets", self.db, if_exists="append", index=False)

        self.db.commit()

        financing_row = (agent_id,
                         -1,
                         "debt",
                         0,
                         self.gc_params[agent_id]["starting_debt"],
                         20,
                         self.gc_params[agent_id]["starting_debt"])
        self.cur.execute("INSERT INTO financing_schedule VALUES (?, ?, ?, ?, ?, ?, ?)", financing_row)

        debt_row = (agent_id, -1, self.gc_params[agent_id]["starting_debt"])
        self.cur.execute("INSERT INTO agent_debt VALUES (?, ?, ?)", debt_row)
        self.db.commit()


    def compute_total_capex_preexisting(self, unit_type):
        unit_cost_per_kW = self.unit_specs[self.unit_specs.unit_type == unit_type]["uc_x"].values[0]
        unit_capacity = self.unit_specs[self.unit_specs.unit_type == unit_type]["capacity"].values[0]

        total_capex = unit_cost_per_kW * unit_capacity * self.MW2kW

        return total_capex


    def create_unit_type_retirement_df(self, unit_type, agent_id, starting_asset_id):
        """
        Create the step-function mapping to determine which units are assigned
          which mandatory retirement periods.
        """
        # Filter the df of retirement period data for the current unit type
        unit_type_rets = self.ret_data[(self.ret_data["unit_type"] == unit_type) & (self.ret_data["agent_id"] == agent_id)].copy()

        # Sort from soonest to furthest-away retirement period
        unit_type_rets = unit_type_rets.sort_values(by="retirement_pd", axis=0, ascending=True, ignore_index=True)

        # Generate the thresholds for each retirement period, starting with
        #   the next available asset id. These thresholds indicate the END
        #   (i.e. NON-INCLUSIVE) of each assignment interval. A row with an
        #   `rp_threshold` of 2005 and a `retirement_pd` of 12 means that any
        #   assets with IDs strictly less than 2005 will receive a 
        #   `retirement_pd` of 12 (unless they qualify for a lower threshold
        #   category).
        #unit_type_rets["rp_threshold"] = np.cumsum(unit_type_rets["num_copies"].to_numpy(), axis=0) + starting_asset_id

        return unit_type_rets


    def load_demand_data_to_db(self, settings):
        # Load all-period demand data into the database
        demand_data_file = (Path(settings["ABCE_abs_path"]) /
                                        settings["demand_data_file"])
        demand_df = pd.read_csv(demand_data_file) * settings["peak_demand"]
        # Create an expanded range of periods to backfill with demand_df data
        new_index = list(range(self.total_forecast_horizon))
        demand_df = demand_df.reindex(new_index, method="ffill")
        # Save data to DB
        demand_df.to_sql("demand", self.db, if_exists="replace", index_label="period")
        self.db.commit()


    def load_model_parameters_to_db(self, settings):
        # Load specific parameters specified in settings.yml to the database
        prm = settings["planning_reserve_margin"]
        self.cur.execute(f"INSERT INTO model_params VALUES ('PRM', {prm})")

        tax_rate = settings["tax_rate"]
        self.cur.execute(f"INSERT INTO model_params VALUES ('tax_rate', {tax_rate})")
        self.db.commit()


    def create_price_duration_curve(self, settings, dispatch_data=None):
        # Set up the price curve according to specifications in settings
        if self.use_precomputed_price_curve:
            if (self.current_pd <= 0) or (self.settings["run_ALEAF"] == False):
                price_curve_data_file = (Path(settings["ABCE_abs_path"]) /
                                                    settings["seed_dispatch_data_file"])
            else:
                price_curve_data_file = dispatch_data
            self.price_duration_data = pc.load_time_series_data(
                                             price_curve_data_file,
                                             self.current_pd,
                                             file_type="price",
                                             output_type = "dataframe")
        else:
            # Create the systemwide merit order curve
            self.merit_curve = pc.create_merit_curve(self.db, self.current_pd)
            pc.plot_curve(self.merit_curve, plot_name="merit_curve.png")
            # Load demand data from file
            time_series_data_file = (Path(settings["ABCE_abs_path"]) /
                                                 settings["time_series_data_file"])
            self.demand_data = pc.load_time_series_data(
                                     time_series_data_file,
                                     file_type="load",
                                     peak_demand=settings["peak_demand"])
            pc.plot_curve(self.demand_data, plot_name="demand_curve.png")
            # Create the final price duration curve
            self.price_duration_data = pc.compute_price_duration_curve(
                                              self.demand_data,
                                              self.merit_curve,
                                              settings["price_cap"])
            self.price_duration_data = pd.DataFrame({"lamda": self.price_duration_data})
            # Save a plot of the price duration curve
            pc.plot_curve(self.price_duration_data, plot_name="price_duration.png")


    def step(self, demo=False):
        """
        Advance the model by one step.
        """
        self.current_pd += 1

        if self.current_pd == 0:
            self.has_ABCE_sysimage, self.has_dispatch_sysimage = self.check_for_sysimage_files()

        if not self.args.quiet:
            pass
            # print("\n\n\n")
        # print("\n=========================================================================")
        # print(f"Model step: {self.current_pd}")
        # print("==========================================================================")

        # Update price data from ALEAF
        if (self.current_pd == 0) or (self.settings["run_ALEAF"] == False):
            self.create_price_duration_curve(self.settings)
        else:
            new_dispatch_data_filename = f"{self.ALEAF_scenario_name}__dispatch_summary_OP__step_{self.current_pd - 1}.csv"
            new_dispatch_data = Path(self.ABCE_output_data_path) / new_dispatch_data_filename
            # print(f"Creating price duration curve using file {new_dispatch_data}")
            self.create_price_duration_curve(self.settings, new_dispatch_data)

        # Save price duration data to the database
        self.price_duration_data.to_sql("price_curve",
                                        con = self.db,
                                        index = False,
                                        if_exists = "append")
        self.db.commit()

        # Advance the status of all WIP projects to the current period
        self.update_WIP_projects()

        # Update financial statements and financial projections for all agents
        self.update_agent_financials()

        # Compute the scenario reduction results for this year
        ABCE.execute_scenario_reduction(self.db, self.current_pd, self.settings, self.unit_specs, self.settings["num_repdays"])

        self.db.commit()
        self.db.close()

        # Iterate through all agent turns
        self.schedule.step()
        if not self.args.quiet:
            print("\nAll agent turns are complete.\n")

        self.db = sqlite3.connect(str(Path.cwd() / self.settings["db_file"]))
        self.cur = self.db.cursor()

        # Transfer all decisions and updates from the 'asset_updates' and
        #   'WIP_updates' tables into their respective public-information
        #   equivalents
        self.execute_all_status_updates()

        if demo:
            # print("\n")
            user_response = input("Press Enter to continue: ")

        if not self.args.quiet:
            print("Table of all assets:")
            # print(pd.read_sql("SELECT * FROM assets", self.db))
            # print("Table of construction project updates:")
            # print(pd.read_sql("SELECT * FROM WIP_projects", self.db).tail(n=8))

        if self.settings["run_ALEAF"]:
            # Update the A-LEAF system portfolio based on any new units completed
            #   or units retired this period
            ALI.update_ALEAF_system_portfolio(self.ALEAF_portfolio_remote, self.ALEAF_portfolio_remote, self.db, self.current_pd)

            # Update ALEAF peak demand
            ALI.update_ALEAF_model_settings(self.ALEAF_model_settings_remote,
                                            self.ALEAF_model_settings_remote,
                                            self.db,
                                            self.settings,
                                            self.current_pd)

            # Run A-LEAF
            # print("Running A-LEAF...")
<<<<<<< HEAD
            run_script_path = self.ALEAF_remote_path / "execute_ALEAF.jl"
            ALEAF_env_path = self.ALEAF_remote_path / "."
            ALEAF_sysimage_path = self.ALEAF_remote_path / "aleafSysimage.so"
            aleaf_cmd = f"julia --project={ALEAF_env_path} -J{ALEAF_sysimage_path} {run_script_path} {self.ALEAF_abs_path}"

=======

            run_script_path = self.ALEAF_remote_path / "execute_ALEAF.jl"
            ALEAF_env_path = self.ALEAF_remote_path / "."
            ALEAF_sysimage_path = self.ALEAF_remote_path / "aleafSysimage.so"
            aleaf_cmd = f"julia --project={ALEAF_env_path} -J {ALEAF_sysimage_path} {run_script_path} {self.ALEAF_abs_path}"
>>>>>>> a94e1a15
            if self.args.quiet:
                sp = subprocess.check_call(aleaf_cmd,
                                           shell=True,
                                           stdout=open(os.devnull, "wb"))
            else:
                sp = subprocess.check_call(aleaf_cmd, shell=True)

            self.save_ALEAF_outputs()


    def check_for_sysimage_files(self):
        ABCE_sysimage_path = (Path(
            self.settings["ABCE_abs_path"]) /
            self.settings["ABCE_sysimage_file"]
        )

        dispatch_sysimage_path = (Path(
            self.settings["ABCE_abs_path"]) /
            self.settings["dispatch_sysimage_file"]
        )

        has_ABCE_sysimage = True
        has_dispatch_sysimage = True

        if not Path(ABCE_sysimage_path).exists():
            msg = (f"No sysimage file found at {ABCE_sysimage_path}. " +
                    "Execution will proceed, but Julia may run extremely slowly. " +
                    "If you already have a sysimage file, please move it to " +
                    "the filename {sysimage_path}. If you do not have a " +
                    "sysimage file, please run 'julia make_sysimage.jl --mode=abce' in this " +
                    "directory.")
            logging.warn(msg)
            has_ABCE_sysimage = False

        if not Path(dispatch_sysimage_path).exists():
            msg = (f"No sysimage file found at {dispatch_sysimage_path}. " +
                    "Execution will proceed, but the dispatch sub-module may run extremely slowly. " +
                    "If you already have a dispatch sysimage file, please move it to " +
                    "the filename {dispatch_sysimage_path}. If you do not have a " +
                    "dispatch sysimage file, please run 'julia make_sysimage.jl --mode=dispatch' in this " +
                    "directory.")
            logging.warn(msg)
            has_dispatch_sysimage = False

        return has_ABCE_sysimage, has_dispatch_sysimage


    def update_agent_financials(self):
        # Update the following database tables for all agents:
        #   - capex projections
        #   - financing instrument manifest
        #   - financing schedule
        #   - depreciation projections
        #   - agent financial statements
        self.update_capex_projections()
        self.update_financial_instrument_manifest()
        self.update_financing_schedule()
        #self.update_PPE_projections()
        self.update_depreciation_projections()
        #self.update_agent_financial_statements()


    def update_capex_projections(self):
        # Based on the current status of any WIP projects, update projections
        #   of capital expenditures for upcoming periods

        # Retrieve a list of all ongoing WIP projects
        WIP_projects = pd.read_sql_query(
                           f"SELECT WIP_projects.*, assets.* " +
                            "FROM WIP_projects " +
                            "INNER JOIN assets " +
                                "ON WIP_projects.asset_id = assets.asset_id " +
                            "WHERE " +
                                f"assets.completion_pd > {self.current_pd} " +
                                f"AND assets.retirement_pd > {self.current_pd} " +
                                f"AND assets.cancellation_pd > {self.current_pd} "+
                                f"AND WIP_projects.period = {self.current_pd}",
                       self.db)

        # Create dataframe to hold all new capex_projections entries
        capex_cols = ["agent_id", "asset_id", "base_pd", "projected_pd", "capex"]
        capex_updates = pd.DataFrame(columns=capex_cols)

        # Iterate through all WIP projects and project capex through the
        #   project's end
        for row in WIP_projects.itertuples():
            asset_id = getattr(row, "asset_id")
            agent_id = getattr(row, "agent_id")

            projected_capex = self.project_capex(
                                  getattr(row, "unit_type"),
                                  getattr(row, "cum_exp"),
                                  getattr(row, "cum_d_x"),
                                  getattr(row, "rcec"),
                                  getattr(row, "rtec")
                              )

            for i in range(len(projected_capex)):
                new_row = [agent_id,
                           asset_id,
                           self.current_pd,
                           self.current_pd + i - 1,
                           projected_capex[i]]
                capex_updates.loc[len(capex_updates.index)] = new_row

        # Write the entire capex_cols dataframe to the capex_projections
        #   DB table
        capex_updates.to_sql("capex_projections", self.db, if_exists="append", index=False)

        self.db.commit()


    def project_capex(self, unit_type, cum_exp, cum_d_x, rcec, rtec):
        # For a given WIP project, project the sequence of annual capital
        #   expenditures until the project's expected completion
        # TODO: update with more specific methods for different project types
        # For now, assume the project proceeds linearly
        projected_capex = []
        for i in range(math.ceil(round(rtec+1, 3))):
            projected_capex.append(rcec / rtec)

        return projected_capex


    def update_financial_instrument_manifest(self):
        # Based on projected capital expenditures, project the total set of
        #   active financial instruments which will exist at any point in the
        #   future
        # Assumptions:
        #   - the agent tries to maintain a fixed debt/equity ratio by 
        #       amortizing all instruments with a sinking fund at their cost
        #   - the "maturity" life of all instruments is 30 years

        # Pull out all financial instruments which already exist (as of
        #   last period). All other entries will be overwritten
        fin_insts_updates = pd.read_sql_query(f"SELECT * FROM financial_instrument_manifest WHERE pd_issued < {self.current_pd - 1}", self.db)

        # On the first period, add instruments representing preexisting
        #   debt and equity for the agents
        if self.current_pd < 1:
            inst_id = 1000
            for agent_id, agent_params in self.gc_params.items():
                starting_debt = float(agent_params["starting_debt"])
                debt_frac = agent_params["debt_fraction"]
                starting_equity = float(agent_params["starting_debt"]) / debt_frac * (1 - debt_frac)
                agent_debt_cost = agent_params["cost_of_debt"]
                agent_equity_cost = agent_params["cost_of_equity"]
                debt_row = [agent_id,           # agent_id
                            inst_id,            # instrument_id
                            "debt",             # instrument_type
                            agent_id,           # asset_id (agent_id for starting instruments)
                            -1,                 # pd_issued
                            starting_debt,      # initial_principal
                            30,                 # maturity_pd
                            agent_debt_cost     # rate
                           ]
                equity_row = [agent_id,
                              inst_id + 1,
                              "equity",
                              agent_id,
                              -1,
                              starting_equity,
                              30,
                              agent_equity_cost
                             ]
                fin_insts_updates.loc[len(fin_insts_updates.index)] = debt_row
                fin_insts_updates.loc[len(fin_insts_updates.index)] = equity_row

                inst_id += 2

        # Get a list of all capex projections
        new_capex_instances = pd.read_sql_query(f"SELECT * FROM capex_projections WHERE base_pd >= {self.current_pd} AND projected_pd >= {self.current_pd-1}", self.db)
        inst_id = max(fin_insts_updates["instrument_id"]) + 1
        for i in range(len(new_capex_instances.index)):
            agent_id = new_capex_instances.loc[i, "agent_id"]
            asset_id = new_capex_instances.loc[i, "asset_id"]
            total_qty = float(new_capex_instances.loc[i, "capex"])
            pd_issued = new_capex_instances.loc[i, "projected_pd"]
            agent_debt_frac = self.gc_params[agent_id]["debt_fraction"]
            agent_debt_cost = self.gc_params[agent_id]["cost_of_debt"]
            agent_equity_cost = self.gc_params[agent_id]["cost_of_equity"]
            amort_pd = 30
            debt_row = [agent_id,                         # agent_id
                        inst_id,                          # instrument_id
                        "debt",                           # instrument_type
                        asset_id,                         # asset_id
                        pd_issued,                        # pd_issued
                        total_qty * agent_debt_frac,      # initial_principal
                        pd_issued + amort_pd,             # maturity_pd
                        agent_debt_cost                   # rate
                       ]
            equity_row = [agent_id,
                          inst_id + 1,
                          "equity",
                          asset_id,
                          pd_issued,
                          total_qty * (1 - agent_debt_frac),
                          pd_issued + amort_pd,
                          agent_equity_cost
                         ]
            fin_insts_updates.loc[len(fin_insts_updates.index)] = debt_row
            fin_insts_updates.loc[len(fin_insts_updates.index)] = equity_row
            inst_id = max(fin_insts_updates["instrument_id"]) + 1

        # Overwrite the financial_instrument_manifest table with the new data
        fin_insts_updates.to_sql("financial_instrument_manifest", self.db, if_exists="replace", index=False)
        self.db.commit()


    def update_financing_schedule(self):
        # Retrieve the current list of all forecasted financial instruments
        #   which are not past their maturity date
        all_fin_insts = pd.read_sql_query(f"SELECT * FROM financial_instrument_manifest WHERE maturity_pd > {self.current_pd}", self.db)

        fin_sched_cols = ["instrument_id", "agent_id", "base_pd", "projected_pd", "total_payment", "interest_payment", "principal_payment"]
        fin_sched_updates = pd.DataFrame(columns=fin_sched_cols)

        for i in range(len(all_fin_insts.index)):
            inst_id = all_fin_insts.loc[i, "instrument_id"]
            agent_id = all_fin_insts.loc[i, "agent_id"]
            pd_issued = all_fin_insts.loc[i, "pd_issued"]
            initial_principal = all_fin_insts.loc[i, "initial_principal"]
            rate = all_fin_insts.loc[i, "rate"]
            maturity_pd = all_fin_insts.loc[i, "maturity_pd"]
            total_payment = rate * initial_principal / (1 - (1 + rate) ** (-1 * (maturity_pd - pd_issued)))
            remaining_principal = initial_principal
            for projected_pd in range(pd_issued, maturity_pd):
                interest_payment = rate * remaining_principal
                principal_payment = total_payment - interest_payment

                if projected_pd >= self.current_pd:
                    # Organize data and add to fin_sched_updates
                    new_row = [inst_id,
                               agent_id,
                               self.current_pd,
                               projected_pd,
                               total_payment,
                               interest_payment,
                               principal_payment
                              ]
                    fin_sched_updates.loc[len(fin_sched_updates.index)] = new_row

                # Update the amount of remaining principal
                remaining_principal = remaining_principal - principal_payment

        fin_sched_updates.to_sql("agent_financing_schedule", self.db, if_exists="append", index=False)


    def update_depreciation_projections(self):
        # Currently uses straight-line depreciation only
        # Future: allow user selection of SLD or DDBD
        if self.current_pd == 0:
            # Add depreciation schedule for initial PPE for each agent
            dep_cols = ["agent_id", "asset_id", "completion_pd", "base_pd", "projected_pd", "depreciation", "beginning_book_value"]
            dep_projections = pd.DataFrame(columns=dep_cols)
            for agent_id, agent_params in self.gc_params.items():
                summary_asset_id = agent_id
                init_PPE = agent_params["starting_PPE"]
                dep_horiz = 30
                pd_dep = init_PPE / dep_horiz
                for i in range(dep_horiz):
                    beginning_book_value = init_PPE * (dep_horiz - i) / dep_horiz
                    new_row = [agent_id, summary_asset_id, 0, self.current_pd, i, pd_dep, beginning_book_value]
                    dep_projections.loc[len(dep_projections.index)] = new_row
        else:
            # Start by copying forward all entries related to previously-
            #   completed assets (i.e. where total capex is not in question,
            #   so depreciation values are fixed)
            # From last period, copy forward all entries where:
            #   - the asset was complete as of last period at the latest
            #   - the projected period is this period or later
            # Then simply change all `base_pd` values to the current period
            dep_projections = pd.read_sql_query(f"SELECT * FROM depreciation_projections WHERE base_pd = {self.current_pd-1} AND completion_pd < {self.current_pd} AND projected_pd >= {self.current_pd}", self.db)
            dep_projections["base_pd"] = self.current_pd

            # Then, recompute expected depreciation schedules for all relevant
            #   WIP projects, including:
            #   - WIPs which are ongoing
            #   - new WIPs since last period
            # WIPs completed last period are NOT included in this section
            WIP_projects = pd.read_sql_query(f"SELECT * FROM WIP_projects WHERE period = {self.current_pd-1} AND rtec > 0", self.db)

            for row in WIP_projects.itertuples():
                asset_id = getattr(row, "asset_id")
                agent_id = getattr(row, "agent_id")
                starting_pd = getattr(row, "period") + math.ceil(round(getattr(row, "rtec"), 3))
                asset_PPE = getattr(row, "cum_exp") + getattr(row, "rcec")
                dep_horiz = 20
                pd_dep = asset_PPE / dep_horiz
                for i in range(dep_horiz):
                    book_value = asset_PPE * (dep_horiz - i) / dep_horiz
                    new_row = [agent_id, asset_id, starting_pd, self.current_pd, starting_pd + i, pd_dep, book_value]
                    dep_projections.loc[len(dep_projections.index)] = new_row                    

        dep_projections.to_sql("depreciation_projections", self.db, if_exists="append", index=False)
        self.db.commit()


    def save_ALEAF_outputs(self):
        # Copy all ALEAF output files to the output directory, with
        #   scenario and step-specific names
        files_to_save = ["dispatch_summary_OP", "expansion_result", "system_summary_OP", "system_tech_summary_OP"]
        for outfile in files_to_save:
            old_filename = f"{self.ALEAF_scenario_name}__{outfile}.csv"
            old_filepath = Path(self.ALEAF_output_data_path) / old_filename
            new_filename = f"{self.ALEAF_scenario_name}__{outfile}__step_{self.current_pd}.csv"
            new_filepath = Path(self.ABCE_output_data_path) / new_filename
            shutil.copy2(old_filepath, new_filepath)


    def update_WIP_projects(self):
        """
        Update the status and projections-to-completion for all current WIP
        projects.

        This function iterates over all WIP projects which are currently
        ongoing (not cancelled or completed).
          1. A stochastic escalation generator extends the projected cost
               and/or schedule to completion according to the project type.
          2. The current ANPE amount is applied to the outstanding RCEC.
          3. If this is enough to complete the project, the project is marked
               as completed ('completion_pd' in the 'assets' table is set to
               the current period).
          4. The new project status, including updated RCEC and RTEC, is saved
               to the 'WIP_projects' table.
        """

        # Get a list of all currently-active construction projects
        if self.current_pd == 0:
            WIP_projects = pd.read_sql("SELECT asset_id FROM assets WHERE " +
                                   f"completion_pd > {self.current_pd} AND " +
                                   f"cancellation_pd >= {self.current_pd}",
                                   self.db)
        else:
             WIP_projects = pd.read_sql("SELECT asset_id FROM assets WHERE " +
                                   f"completion_pd >= {self.current_pd} AND " +
                                   f"cancellation_pd > {self.current_pd}",
                                   self.db)

        # Update each project one at a time
        for asset_id in WIP_projects.asset_id:
            # Select this project's most recent data record
            project_data = pd.read_sql_query(f"SELECT * FROM WIP_projects WHERE asset_id = {asset_id} AND period = {self.current_pd-1}", self.db)

            # Record the effects of authorized construction expenditures, and
            #   advance the time-remaining estimate by one year
            project_data = self.advance_project_to_current_period(project_data)

            # If this period's authorized expenditures (ANPE) clear the RCEC,
            #   then the project is complete
            if project_data.loc[0, "rcec"] <= self.settings["large_epsilon"]:
                # Record the project's completion period as the current period
                self.record_completed_xtr_project(project_data)

            # Record updates to the WIP project's status
            self.record_WIP_project_updates(project_data)

            # Record updates to the project's expected completion date in the
            #   database 'assets' table
            self.update_expected_completion_period(project_data)


    def update_agent_debt(self):
        total_new_debt = {201: 0.0, 202: 0.0}

        for agent_id, new_debt in total_new_debt.items():
            if self.current_pd == 0:
                agent_WIP_projects = pd.read_sql_query(f"SELECT asset_id FROM assets WHERE agent_id = {agent_id} AND completion_pd > {self.current_pd} AND retirement_pd > {self.current_pd} AND cancellation_pd > {self.current_pd}", self.db)
            else:
                agent_WIP_projects = pd.read_sql_query(f"SELECT asset_id FROM assets WHERE agent_id = {agent_id} AND completion_pd >= {self.current_pd} AND retirement_pd > {self.current_pd} AND cancellation_pd > {self.current_pd}", self.db)

            for asset_id in agent_WIP_projects.asset_id:
                new_anpe = pd.read_sql_query(f"SELECT anpe FROM WIP_projects WHERE asset_id = {asset_id} AND period = {self.current_pd}", self.db)
                total_new_debt[agent_id] += new_anpe.iloc[0, 0]

            # Update each agent's total debt
            existing_principal = pd.read_sql_query(f"SELECT outstanding_principal FROM agent_debt WHERE agent_id = {agent_id} AND period = {self.current_pd-1}", self.db)
            starting_debt = self.gc_params[agent_id]["starting_debt"]
            if self.current_pd < 20:
                paid_down = starting_debt * (20. - self.current_pd) / 20.
            else:
                paid_down = starting_debt
            existing_principal = existing_principal.iloc[0, 0]
            total_current_principal = existing_principal - paid_down + total_new_debt[agent_id] * self.gc_params[agent_id]["debt_fraction"]
            debt_row = (agent_id, self.current_pd, total_current_principal)
            self.cur.execute("INSERT INTO agent_debt VALUES (?, ?, ?)", debt_row)
            self.db.commit()


    def record_completed_xtr_project(self, project_data):
        asset_id = project_data.loc[0, "asset_id"]

        # Get asset record from assets
        asset_data = pd.read_sql_query(f"SELECT * FROM assets WHERE asset_id = {asset_id}", self.db)

       # Compute periodic sinking fund payments
        unit_type = asset_data.loc[0, "unit_type"]
        unit_life = int(math.ceil(self.unit_specs.loc[self.unit_specs.unit_type == unit_type, "unit_life"].values[0]))
        #capex_payment = self.compute_sinking_fund_payment(asset_data.loc[0, "agent_id"], asset_data.loc[0, "cum_exp"], unit_life)
        capex_payment = 0  # to be replaced by capex and financial instrument tracking

        to_update = {"completion_pd": self.current_pd,
                     "retirement_pd": self.current_pd + unit_life,
                     "total_capex": project_data.loc[0, "cum_exp"],
                     "cap_pmt": capex_payment}
        filters = {"asset_id": asset_id}

        ABCE.update_DB_table_inplace(
            self.db,
            self.cur,
            "assets",
            to_update,
            filters
        )

        # Commit changes to database
        self.db.commit()


    def record_WIP_project_updates(self, project_data):
        # Set new_anpe = 0 to avoid inter-period contamination
        #new_anpe = 0
        # Update the 'WIP_projects' table with new RCEC/RTEC/ANPE values
        self.cur.execute("INSERT INTO WIP_projects VALUES " +
                         f"({project_data.asset_id.values[0]}, " +
                         f"{project_data.agent_id.values[0]}, " +
                         f"{self.current_pd}, " +
                         f"{project_data.cum_occ.values[0]}, " +
                         f"{project_data.rcec.values[0]}, " +
                         f"{project_data.cum_d_x.values[0]}, " +
                         f"{project_data.rtec.values[0]}, " +
                         f"{project_data.cum_exp.values[0]}, " +
                         f"{project_data.anpe.values[0]})")

        # Save changes to the database
        self.db.commit()


    def compute_total_capex_newbuild(self, asset_id):
        """
        For assets which are newly completed during any period except period 0:
        Retrieve all previously-recorded capital expenditures (via 'anpe', i.e.
        "Authorized Next-Period Expenditures") for the indicated asset ID from
        the database, and sum them to return the total capital expenditure (up
        to the current period).

        Args:
          asset_id (int): asset for which to compute total capex

        Returns:
          total_capex (float): total capital expenditures up to the present period
        """

        total_capex = pd.read_sql("SELECT SUM(anpe) FROM WIP_projects WHERE " +
                                 f"asset_id = {asset_id}", self.db).iloc[0, 0]
        return total_capex


    def compute_sinking_fund_payment(self, agent_id, total_capex, term):
        """
        Compute a constant sinking-fund payment based on a total capital-
        expenditures amount and the life of the investment, using the specified
        agent's financial parameters.

        Args:
          agent_id (int): the unique ID of the owning agent, to retrieve
            financial data
          total_capex (float): total capital expenditures on the project
          term (int or float): term over which to amortize capex

        Returns:
          cap_pmt (float): equal capital repayments to make over the course
            of the indicated amortization term
        """

        agent_params = pd.read_sql("SELECT * FROM agent_params WHERE " +
                                   f"agent_id = {agent_id}", self.db)        

        wacc = (agent_params.debt_fraction * agent_params.cost_of_debt
                + (1 - agent_params.debt_fraction) * agent_params.cost_of_equity)
        cap_pmt = total_capex * wacc / (1 - (1 + wacc)**(-term))

        # Convert cap_pmt from a single-entry Series to a scalar
        cap_pmt = cap_pmt[0]

        return cap_pmt


    def advance_project_to_current_period(self, project_data):
        # Escalated RTEC is reduced by one
        project_data.loc[0, "rtec"] -= 1

        # Escalated RCEC is reduced by ANPE
        project_data.loc[0, "rcec"] -= project_data.loc[0, "anpe"]

        # Cumulative capital expenditures are increased by ANPE
        project_data.loc[0, "cum_exp"] += project_data.loc[0, "anpe"]

        # Project ANPE is reset to 0 after being expended
        #project_data.loc[0, "anpe"] = 0

        return project_data


    def update_expected_completion_period(self, project_data):
        asset_id = project_data.loc[0, "asset_id"]
        new_completion_pd = project_data.loc[0, "rtec"] + self.current_pd

        ABCE.update_DB_table_inplace(
            self.db,
            self.cur,
            "assets",
            {"completion_pd": new_completion_pd},
            {"asset_id": asset_id}
        )
 
        self.db.commit()


    def execute_all_status_updates(self):
        # Record newly-started WIP projects from the agents' decisions
        WIP_updates = pd.read_sql_query("SELECT * FROM WIP_updates", self.db)
        WIP_updates.to_sql("WIP_projects", self.db, if_exists="append", index=False)
        self.db.commit()

        # Record newly-started C2N WIP projects from the agents' decisions
        C2N_updates = pd.read_sql_query("SELECT * FROM WIP_C2N_updates", self.db)
        C2N_updates.to_sql("WIP_C2N", self.db, if_exists="append", index=False)

        # Record status updates to existing assets (i.e. retirements)
        # Convert asset_updates to a dict of dicts for convenience
        asset_updates = pd.read_sql_query("SELECT * FROM asset_updates", self.db)
        for row_num in asset_updates.index:
            new_record = asset_updates.loc[[row_num]].copy().reset_index(drop=True)

            orig_record = pd.read_sql_query(f"SELECT * FROM assets WHERE asset_id = {new_record.loc[0, 'asset_id']}", self.db)

            if len(orig_record) == 0:
                # The asset does not already exist and an entry must be added
                # Ensure that completion and retirement periods are integers
                new_record.at[0, "completion_pd"] = int(math.ceil(new_record.at[0, "completion_pd"]))
                new_record.at[0, "retirement_pd"] = int(math.ceil(new_record.at[0, "retirement_pd"]))
                pd.DataFrame(new_record).to_sql("assets", self.db, if_exists="append", index=False)
            else:
                # The prior record must be overwritten
                # Move the filtering data (asset and agent ids) into a separate
                #   dictionary
                new_record = new_record.to_dict(orient="records")[0]
                filters = {}
                col_filters = ["asset_id", "agent_id"]
                for col in col_filters:
                    filters[col] = new_record.pop(col)

                # Update the record in the DB table
                ABCE.update_DB_table_inplace(
                    self.db,
                    self.cur,
                    "assets",
                    new_record,
                    filters
                )
        self.db.commit()

        # Delete all contents of the WIP_updates and asset_updates tables
        self.db.cursor().execute("DELETE FROM WIP_updates")
        self.db.cursor().execute("DELETE FROM asset_updates")
        self.db.commit()






<|MERGE_RESOLUTION|>--- conflicted
+++ resolved
@@ -868,19 +868,11 @@
 
             # Run A-LEAF
             # print("Running A-LEAF...")
-<<<<<<< HEAD
-            run_script_path = self.ALEAF_remote_path / "execute_ALEAF.jl"
-            ALEAF_env_path = self.ALEAF_remote_path / "."
-            ALEAF_sysimage_path = self.ALEAF_remote_path / "aleafSysimage.so"
-            aleaf_cmd = f"julia --project={ALEAF_env_path} -J{ALEAF_sysimage_path} {run_script_path} {self.ALEAF_abs_path}"
-
-=======
-
             run_script_path = self.ALEAF_remote_path / "execute_ALEAF.jl"
             ALEAF_env_path = self.ALEAF_remote_path / "."
             ALEAF_sysimage_path = self.ALEAF_remote_path / "aleafSysimage.so"
             aleaf_cmd = f"julia --project={ALEAF_env_path} -J {ALEAF_sysimage_path} {run_script_path} {self.ALEAF_abs_path}"
->>>>>>> a94e1a15
+
             if self.args.quiet:
                 sp = subprocess.check_call(aleaf_cmd,
                                            shell=True,
