--- conflicted
+++ resolved
@@ -68,28 +68,21 @@
         if 'conv_nuclear_FOM' in settings:
             self.conv_nuclear_FOM = settings['conv_nuclear_FOM']
 
-<<<<<<< HEAD
-=======
         if 'ATB_year' in settings:
             self.ATB_year = settings['ATB_year']
         else:
             self.ATB_year = 2020
         print(f"Using ATB Year {self.ATB_year}")
-        
->>>>>>> 165ee22c
+
         # Copy the command-line arguments as member data
         self.args = args
 
         # Initialize the model one time step before the true start date
         self.current_pd = -1
 
-<<<<<<< HEAD
         # Initialize database for managing asset and WIP construction project
         # data
-=======
-        # Initialize database for managing asset and WIP construction project data
-
->>>>>>> 165ee22c
+
         self.db_file = (Path.cwd() / settings["db_file"])
         self.db, self.cur = sc.create_database(self.db_file, self.args.force)
 
@@ -211,18 +204,6 @@
             Path(ALEAF_settings_path) /
             f"ALEAF_Master_{self.ALEAF_model_type}.xlsx")
         self.ALEAF_portfolio_remote = (self.ALEAF_remote_data_path /
-<<<<<<< HEAD
-                                       f"ALEAF_{self.ALEAF_region}.xlsx")
-        self.ATB_remote = (self.ALEAF_remote_data_path /
-                           "ATBe.csv")
-
-        # Set path to ALEAF outputs
-        self.ALEAF_output_data_path = (self.ALEAF_remote_path /
-                                       "output" /
-                                       self.ALEAF_model_type /
-                                       self.ALEAF_region /
-                                       f"scenario_1_{self.ALEAF_scenario_name}")
-=======
                                                    f"ALEAF_{self.ALEAF_region}.xlsx")
         # self.ATB_remote = (self.ALEAF_remote_data_path /
         #                                     "ATBe.csv")  
@@ -234,9 +215,6 @@
                                                   self.ALEAF_model_type/
                                                   self.ALEAF_region/
                                                   f"scenario_1_{self.ALEAF_scenario_name}")
-                            
-
->>>>>>> 165ee22c
 
     def reinitialize_ALEAF_input_data(self):
         """ Setting ALEAF inputs requires overwriting fixed xlsx input files.
@@ -326,18 +304,6 @@
             print(f'using specified value: {self.conv_nuclear_FOM}')
         except AttributeError:
             print('Using standard value.')
-<<<<<<< HEAD
-        # if self.natgas_price != 'ATB':
-        #     print(f'using specified value: {self.natgas_price}')
-        #     ng_fuel = us_df['fuel_type'] == 'Gas'
-        #     us_df.loc[ng_fuel, 'original_FC'] = self.natgas_price
-
-        # if self.conv_nuclear_FOM != 'ATB':
-        #     print(f'using specified value: {self.conv_nuclear_FOM}')
-        #     nuke_fuel = us_df['UNITGROUP'] == 'ConventionalNuclear'
-        #     us_df.loc[nuke_fuel, 'FOM'] = self.conv_nuclear_FOM
-=======
->>>>>>> 165ee22c
 
         # Create the final DataFrame for the unit specs data
         unit_specs_data = us_df[columns_to_select].copy()
