##########################################################################
# Licensed under the Apache License, Version 2.0 (the "License");
# you may not use this file except in compliance with the License.
# You may obtain a copy of the License at
#
#     https://www.apache.org/licenses/LICENSE-2.0
#
# Unless required by applicable law or agreed to in writing, software
# distributed under the License is distributed on an "AS IS" BASIS,
# WITHOUT WARRANTIES OR CONDITIONS OF ANY KIND, either express or implied.
# See the License for the specific language governing permissions and
# limitations under the License.
##########################################################################

module ABCEfunctions

<<<<<<< HEAD
using SQLite, DataFrames, CSV, JuMP, Logging, Tables

# import solvers
using GLPK, SCIP, Cbc

try
    using CPLEX
catch
    println("CPLEX not available!")
=======
using SQLite, DataFrames, CSV, JuMP, GLPK, Logging, Tables

try
    using CPLEX
catch LoadError
    @info string("CPLEX is not available!")
>>>>>>> 3eed22be
end

include("./dispatch.jl")
using .Dispatch
include("./C2N_projects.jl")
using .C2N

export ProjectAlternative, load_db, get_current_period, set_up_local_paths, get_agent_id, get_agent_params,load_unit_type_data, set_forecast_period, extrapolate_demand, project_demand_flat, project_demand_exponential, allocate_fuel_costs, create_FS_dict, get_unit_specs, get_table, show_table, get_WIP_projects_list, get_demand_forecast, get_net_demand, get_next_asset_id, ensure_projects_not_empty, authorize_anpe, generate_capex_profile, set_initial_debt_principal_series, generate_prime_movers, forecast_unit_revenue_and_gen, forecast_unit_op_costs, propagate_accounting_line_items, compute_alternative_NPV,set_up_model, get_current_assets_list, convert_to_marginal_delta_FS, postprocess_agent_decisions, set_up_project_alternatives, update_agent_financial_statement

#####
# Constants
#####
MW2kW = 1000            # Conversion factor from MW to kW
MMBTU2BTU = 1000000     # Conversion factor from MMBTU to BTu
kW2W = 1000             # Conversion factor from kW to W
hours_per_year = 8760   # Number of hours in a year (without final 0.25 day)


#####
# Setup functions
#####

function load_db(db_file)
    try
        db = SQLite.DB(db_file)
        return db
    catch e
        @error "Couldn't load the database:"
        @error e
        exit()
    end
end


function get_agent_params(db, agent_id)
    try
        command = string("SELECT * FROM agent_params WHERE agent_id = ", agent_id)
        df = DBInterface.execute(db, command) |> DataFrame
    catch e
        @error "Could not get agent parameters from file:"
        @error e
        exit()
    end
end


function set_up_local_paths(settings)
    settings["ABCE_abs_path"] = @__DIR__
    if settings["run_ALEAF"] == true
        try
            settings["ALEAF_abs_path"] = ENV["ALEAF_DIR"]            
        catch LoadError
            println("The environment variable ALEAF_abs_path does not appear to be set. Please make sure it points to the correct directory.")
        end
    else
        settings["ALEAF_abs_path"] = "NULL_PATH"

    return settings

end


function load_unit_type_data(unit_data_file)
    unit_data = CSV.read(unit_data_file, DataFrame)
    num_types = size(unit_data)[1]
    return unit_data, num_types
end


function set_forecast_period(unit_specs, num_lags)
    transform!(unit_specs, [:d_x, :unit_life] => ((lead_time, unit_life) -> lead_time + unit_life) => :full_life)
    max_horizon = convert(Int64, ceil(maximum(unit_specs[!, :full_life]) + num_lags))
    return max_horizon
end


function allocate_fuel_costs(unit_data, fuel_costs)
    num_units = size(unit_data)[1]
    unit_data[!, :uc_fuel] = zeros(num_units)
    for i = 1:num_units
        unit_data[i, :uc_fuel] = fuel_costs[fuel_costs[!, :fuel_type] == unit_data[i, :fuel_type], :cost_per_mmbtu]
    end
    return unit_data
end




#####
# Database interaction functions
#####


function get_table(db, table_name)
    command = string("SELECT * FROM ", string(table_name))
    df = DBInterface.execute(db, command) |> DataFrame
    return df
end


function show_table(db, table_name)
    command = string("SELECT * FROM ", string(table_name))
    df = DBInterface.execute(db, command) |> DataFrame
    # @info string("\nTable \'", table_name, "\':")
    # @info df
    return df
end


function get_WIP_projects_list(db, pd, agent_id)
    # Get a list of all WIP (non-complete, non-cancelled) projects for the given agent
    # Time-period convention:
    #   <status>_pd == "the first period where this asset has status <status>"
    SQL_get_proj = SQLite.Stmt(db, string("SELECT asset_id FROM assets WHERE agent_id = ", agent_id, " AND completion_pd > ", pd, " AND cancellation_pd > ", pd))
    project_list = DBInterface.execute(SQL_get_proj) |> DataFrame
    return project_list
end


function get_current_assets_list(db, pd, agent_id)
    # Get a list of all of the agent's currently-operating assets, plus their
    #   unit type and mandatory retirement date
    # Time-period convention:
    #   <status>_pd == "the first period where this asset has status <status>"
    SQL_get_assets = SQLite.Stmt(db, string("SELECT asset_id, unit_type, retirement_pd, C2N_reserved FROM assets WHERE agent_id = ", agent_id, " AND completion_pd <= ", pd, " AND cancellation_pd > ", pd, " AND retirement_pd > ", pd))
    asset_list = DBInterface.execute(SQL_get_assets) |> DataFrame

    # Count the number of assets by type
    asset_counts = combine(groupby(asset_list, [:unit_type, :retirement_pd, :C2N_reserved]), nrow => :count)
    # @info asset_counts

    return asset_list, asset_counts
end


function extrapolate_demand(visible_demand, db, pd, fc_pd, settings)
    mode = settings["demand_projection_mode"]
    if mode == "flat"
        demand = project_demand_flat(visible_demand, fc_pd)
    elseif mode == "exp_termrate"
        term_demand_gr = settings["terminal_demand_growth_rate"]
        demand = project_demand_exp_termrate(visible_demand, fc_pd, term_demand_gr)
    elseif mode == "exp_fitted"
        demand = project_demand_exp_fitted(visible_demand, db, pd, fc_pd, settings)
    else
        @error string("The specified demand extrapolation mode, ", mode, ", is not implemented.")
        @error "Please use 'flat', 'exp_termrate', or 'exp_fitted' at this time."
        @error "Terminating..."
        exit()
    end

    return demand
end


function project_demand_flat(visible_demand, fc_pd)
    demand = DataFrame(demand = zeros(Float64, convert(Int64, fc_pd)))
    demand[1:size(visible_demand)[1], :total_demand] .= visible_demand[!, :total_demand]
    demand[(size(visible_demand)[1] + 1):fc_pd, :total_demand] .= demand[size(visible_demand)[1], :total_demand] 
    return demand
end


function project_demand_exp_termrate(visible_demand, fc_pd, term_demand_gr)
    total_demand = deepcopy(visible_demand)
    prev_pd = visible_demand[size(visible_demand)[1], :period]
    prev_real_demand = last(visible_demand[!, :real_demand])
    for i = prev_pd+1:fc_pd
        next_real_demand = prev_real_demand * (1 + term_demand_gr) ^ (i - prev_pd - 1)
        push!(total_demand, [i, next_real_demand])
    end
    return total_demand
end


function project_demand_exp_fitted(visible_demand, db, pd, fc_pd, settings)
    # Retrieve historical data, if available
    demand_projection_window = settings["demand_projection_window"]
    demand_history_start = max(0, pd - settings["demand_visibility_horizon"])
    start_and_end = (demand_history_start, pd)
    demand_history = DBInterface.execute(db, "SELECT demand FROM demand WHERE period >= ? AND period < ? ORDER BY period ASC", start_and_end) |> DataFrame

    # Create suitable arrays for x (including intercept) and y
    num_obs = size(visible_demand)[1] + size(demand_history)[1]
    x = hcat(ones(num_obs), [i for i=0:num_obs-1])
    if size(demand_history)[1] == 0
        y = visible_demand[:, :demand]
    else
        y = vcat(demand_history[:, "demand"], visible_demand[:, :demand])
    end

    # Take the log of y to make the x-y relationship linear
    y_log = log.(y)

    # Compute the estimated regression coefficient between x and log(y)
    beta = inv(transpose(x) * x) * transpose(x) * y_log

    # Compute the estimated residual (for display purposes only)
    error_est = transpose(transpose(beta) * transpose(x)) - y_log

    # If there isn't enough demand history to fulfill the desired projection
    #   window, take a weighted average of the computed beta with the known
    #   historical beta
    beta[2] = (beta[2] * size(y)[1] + settings["historical_demand_growth_rate"] * (demand_projection_window - size(y)[1])) / demand_projection_window

    # Project future demand
    proj_horiz = fc_pd - size(visible_demand)[1]
    x_proj = hcat(ones(proj_horiz), [i for i=size(visible_demand)[1]+size(demand_history)[1]+1:fc_pd+size(demand_history)[1]])
    y_log_proj = x_proj[:, 1] .* beta[1] + x_proj[:, 2] .* beta[2]
    y_proj = exp.(x_proj[:, 1] .* beta[1] + x_proj[:, 2] .* beta[2])

    all_proj = DataFrame(intercept = x_proj[:, 1], x_val = x_proj[:, 2], y_log_proj = y_log_proj, y_val = y_proj)

    # Concatenate input and projected demand data into a single DataFrame
    demand = DataFrame(demand = vcat(visible_demand[!, :demand], y_proj))
    return demand
end


function get_demand_forecast(db, pd, agent_id, fc_pd, settings)
    # Retrieve 
    demand_vis_horizon = settings["demand_visibility_horizon"]
    vals = (pd, pd + demand_vis_horizon)
    visible_demand = DBInterface.execute(db, "SELECT period, demand FROM demand WHERE period >= ? AND period < ?", vals) |> DataFrame

    rename!(visible_demand, :demand => :real_demand)

    demand_forecast = extrapolate_demand(visible_demand, db, pd, fc_pd, settings)
    prm = DBInterface.execute(db, "SELECT * FROM model_params WHERE parameter = 'PRM'") |> DataFrame

    transform!(demand_forecast, :real_demand => ((dem) -> dem .* (1 + prm[1, :value]) .+ settings["peak_initial_reserves"]) => :total_demand)

    return demand_forecast
end


function get_net_demand(db, pd, agent_id, fc_pd, demand_forecast, all_year_system_portfolios, unit_specs)
    # Calculate the amount of forecasted net demand in future periods
    installed_cap_forecast = DataFrame(period = Int64[], derated_capacity = Float64[])
    vals = (pd, pd)

    total_caps = DataFrame(period = Int64[], total_eff_cap = Float64[])

    for i = pd:pd+fc_pd-1
        year_portfolio = innerjoin(all_year_system_portfolios[i], unit_specs, on = :unit_type)
        transform!(year_portfolio, [:num_units, :capacity, :CF] => ((num_units, cap, CF) -> num_units .* cap .* CF) => :effective_capacity)
        total_year_cap = sum(year_portfolio[!, :effective_capacity])
        push!(total_caps, [i, total_year_cap])
    end

    demand_forecast = innerjoin(demand_forecast, total_caps, on = :period)
    transform!(demand_forecast, [:total_demand, :total_eff_cap] => ((demand, eff_cap) -> demand - eff_cap) => :net_demand)

    return demand_forecast
end


function get_next_asset_id(db)
    tables_to_check = ["assets", "WIP_projects", "asset_updates", "WIP_updates", "depreciation_projections"]

    id_vals = Vector{Any}()

    for table in tables_to_check
        id_val = DBInterface.execute(db, "SELECT MAX(asset_id) FROM $table") |> DataFrame
        id_val = id_val[1, Symbol("MAX(asset_id)")]
        push!(id_vals, id_val)
    end

    # Convert id_vals into a skipmissing object
    id_vals = skipmissing(id_vals)

    # Return the next available asset ID (one greater than the current largest ID)
    next_id = maximum(id_vals) + 1

    return next_id    
end


function get_unit_specs(db)
    # Retrieve the table of unit specifications from the DB
    df = DBInterface.execute(db, "SELECT * FROM unit_specs") |> DataFrame
    num_types = size(df)[1]
    # Convert the Int-type columns to Int64
    df[!, :unit_life] = convert.(Int64, df[:, :unit_life])
    return df, num_types
end


function ensure_projects_not_empty(db, agent_id, project_list, current_period)
    # FAKE: only exists to ensure the Julia and Python scripts actually have something to do
    try
        if (size(project_list)[1] == 0) && (current_period <= 5)
            # Current period restriction is a testing spoof only to allow
            #    observation of post-completion model behavior

            # Create a new project
            new_asset_id = get_next_asset_id(db)

            # Assign some dummy data to the project
            xtr_vals = (new_asset_id, string(agent_id), 0, 1000, 10, 0)
            asset_vals = (new_asset_id, string(agent_id), "gas", "no", "no", 9999, 0)
            DBInterface.execute(db, "INSERT INTO WIP_projects VALUES (?, ?, ?, ?, ?, ?)", xtr_vals)
            DBInterface.execute(db, "INSERT INTO assets VALUES (?, ?, ?, ?, ?, ?, ?)", asset_vals)
            # @info string("Created project ", new_asset_id)

            # Update the list of WIP construction projects and return it
            project_list = get_WIP_projects_list(db, agent_id)
            return project_list
        else
            # If at least one construction project already exists, there's no
            #    need to do anything.
            return project_list
        end
    catch e
        @error "Could not insert a seed project into the agent's project list"
        @error e
        exit()
    end
end


function authorize_anpe(db, agent_id, current_period, project_list, unit_specs)
    # Loop through each project and authorize $100 of ANPE by setting the anpe value in WIP_projects
    for i = 1:size(project_list[!, :asset_id])[1]
        current_asset = project_list[i, :asset_id]
        asset_type = DBInterface.execute(db, string("SELECT unit_type FROM assets WHERE asset_id = ", current_asset)) |> DataFrame
        unit = filter(row -> row[:unit_type] == asset_type[1, :unit_type], unit_specs)
        # Authorize a uniform expenditure over the life of the project
        anpe_val = unit[1, :uc_x] * unit[1, :capacity] * 1000 / unit[1, :d_x]
#        anpe_val = 100000000   # $1B/period
        vals = (anpe_val, current_period, current_asset)
        DBInterface.execute(db, "UPDATE WIP_updates SET anpe = ? WHERE period = ? AND asset_id = ?", vals)
    end
end


#####
# NPV functions
#####


function set_up_project_alternatives(settings, unit_specs, asset_counts, num_lags, fc_pd, agent_params, price_curve, db, current_pd, long_econ_results, allowed_xtr_types, C2N_specs)
    PA_uids = create_PA_unique_ids(unit_specs, asset_counts, num_lags, allowed_xtr_types)

    PA_fs_dict = create_PA_pro_formas(PA_uids, fc_pd)

    PA_uids, PA_fs_dict = populate_PA_pro_formas(settings, PA_uids, PA_fs_dict, unit_specs, fc_pd, agent_params, price_curve, db, current_pd, long_econ_results, C2N_specs)

    return PA_uids, PA_fs_dict

end

function create_PA_unique_ids(unit_specs, asset_counts, num_lags, allowed_xtr_types)
    PA_uids = DataFrame(
                   unit_type = String[],
                   project_type = String[],
                   lag = Int64[],
                   ret_pd = Union{Int64, Nothing}[],
                   uid = Int64[],
                   NPV = Float64[],
                   allowed = Bool[]
               )

    # First project ID is 1
    uid = 1

    # Always initialize NPV as zero
    NPV = 0.0

    # Set up new unique IDs for project alternatives
    # New construction
    project_type = "new_xtr"
    for unit_type in unit_specs[!, :unit_type]
        # Assume alternative is alterable unless set up otherwise
        allowed=true
        if !(unit_type in allowed_xtr_types)
            allowed=false
        end

        for lag = 0:num_lags
            push!(PA_uids, [unit_type project_type lag nothing uid NPV allowed])
            uid += 1
        end
    end

    # Retirement
    project_type = "retirement"
    allowed = true   # by default, retirements are always allowed
    for unit_type in unique(asset_counts[!, :unit_type])
        for ret_pd in filter([:unit_type, :C2N_reserved] => ((x, reserved) -> (x == unit_type) && (reserved == 0)), asset_counts)[!, :retirement_pd]
            for lag = 0:num_lags
                push!(PA_uids, [unit_type project_type lag ret_pd uid NPV allowed])
                uid += 1
            end
        end
    end

    return PA_uids

end


function create_PA_pro_formas(PA_uids, fc_pd)
    PA_fs_dict = Dict()
    for uid in PA_uids[!, :uid]
        PA_fs_dict[uid] = DataFrame(
                              year = 1:fc_pd,
                              capex = zeros(fc_pd), 
                              remaining_debt_principal = zeros(fc_pd),
                              debt_payment = zeros(fc_pd),
                              interest_payment = zeros(fc_pd),
                              depreciation = zeros(fc_pd),
                              gen = zeros(fc_pd)
                          )
    end

    return PA_fs_dict

end


function populate_PA_pro_formas(settings, PA_uids, PA_fs_dict, unit_specs, fc_pd, agent_params, price_curve, db, current_pd, long_econ_results, C2N_specs)
    for uid in PA_uids[!, :uid]
        # Retrieve current project alternative definition for convenience
        current_PA = filter(:uid => x -> x == uid, PA_uids)[1, :]

        # Retrieve relevant unit type specs for convenience
        unit_type_data = filter(:unit_type => x -> x == current_PA[:unit_type], unit_specs)[1, :]

        # If this is a potential new construction project, compute series
        #   related to construction costs
        if current_PA[:project_type] == "new_xtr"
            # Generate this alternative's expected construction expenditure profile
            PA_fs_dict[uid][!, :capex] = generate_capex_profile(db, settings, current_pd, unit_type_data, current_PA[:lag], fc_pd, C2N_specs)

            # Set up the time-series of outstanding debt based on this
            #   construction expenditure profile
            set_initial_debt_principal_series(PA_fs_dict[uid], unit_type_data, current_PA[:lag], agent_params)

            # Generate "prime movers": debt payments and depreciation
            generate_prime_movers(unit_type_data, PA_fs_dict[uid], current_PA[:lag], agent_params[1, :cost_of_debt])
        end

        # Forecast unit revenue ($/period) and generation (kWh/period)
        forecast_unit_revenue_and_gen(
            settings,
            unit_type_data,
            PA_fs_dict[uid],
            price_curve,
            db,
            current_pd,
            current_PA[:lag],
            long_econ_results,
            mode = current_PA[:project_type],
            orig_ret_pd = current_PA[:ret_pd])

        # Forecast unit operating costs: VOM, fuel cost, and FOM
        forecast_unit_op_costs(unit_type_data, PA_fs_dict[uid], current_PA[:lag], mode=current_PA[:project_type], orig_ret_pd=current_PA[:ret_pd])

        # Propagate the accounting logic flow
        propagate_accounting_line_items(PA_fs_dict[uid], db)

        # If the current project is a retirement project, adjust the FS to show
        #   the difference between the original retirement plan and the 
        #   proposed outcome
        if current_PA[:project_type] == "retirement"
            PA_fs_dict[uid] = compute_FS_delta_value(PA_fs_dict[uid], current_PA[:lag], db)
        end

        FCF_NPV, PA_fs_dict[uid] = compute_alternative_NPV(PA_fs_dict[uid], agent_params)

        # save a representative example of each unit type to file (new_xtr only)
        savelag = 2
        # if (current_PA[:project_type] == "new_xtr") && (current_PA[:lag] == savelag)
        #     ctype = current_PA[:unit_type]
        #     fspath = joinpath(
        #                  pwd(),
        #                  "tmp",
        #                  string(
        #                      ctype,
        #                      "_",
        #                      savelag,
        #                      "_fs.csv"
        #                  )
        #              )
        #     CSV.write(fspath, PA_fs_dict[uid])
        # end

        # Save the NPV result
        filter(:uid => x -> x == uid, PA_uids, view=true)[1, :NPV] = FCF_NPV

    end

    return PA_uids, PA_fs_dict

end


function check_valid_vector_mode(mode)
    if !(mode in ["new_xtr", "retirement"])
        # Invalid mode supplied; alert the user and exit
        @error string("Invalid decision vector type specified: ", mode)
        @error "Please ensure that 'mode' is set to either 'new_xtr' or 'retirement'."
        exit()
    end
end


function create_FS_dict(data, fc_pd, num_lags; mode="new_xtr")
    check_valid_vector_mode(mode)

    fs_dict = Dict()
    num_alts = size(data)[1]
    for i = 1:num_alts
        for j = 0:num_lags
            if mode == "retirement"
                ret_pd = data[i, :retirement_pd]
                project_type = "retirement"
            elseif mode == "new_xtr"
                ret_pd = "X"
                project_type = "new_xtr"
            end
            unit_name = string(data[i, :unit_type], "_",
                               project_type, "_",
                               ret_pd, "_lag-",
                               j)
            unit_FS = DataFrame(year = 1:fc_pd, capex = zeros(fc_pd), gen = zeros(fc_pd), remaining_debt_principal = zeros(fc_pd), debt_payment = zeros(fc_pd), interest_payment = zeros(fc_pd), depreciation = zeros(fc_pd))
            fs_dict[unit_name] = unit_FS
        end
    end
    return fs_dict
end


"""
    generate_xtr_cost_profile(unit_type_data, lag)

Creates a uniform expenditure profile for a potential construction project,
and appends appropriate numbers of leading and lagging zeros (no construction 
expenditures outside the construction period).

Arguments:
  unit_type_data: the appropriate unit specification data row for the current
    alternative's unit type, selected from the set of all unit specifications
    (called 'unit_data' in the main file)
  lag (int): the amount of delay before the start of construction for the 
    current project alternative
  fc_pd: total forecast period for all unit types. Defined by the longest 
    lag + construction duration + economic life of any available project
    alternative.

Returns:
  capex_column: the construction expenditure profile of the project, padded
    with zeros to indicate no construction costs outside the construction
    period.
"""
function generate_capex_profile(db, settings, current_pd, unit_type_data, lag, fc_pd, C2N_specs)
    # No construction expenditures before the project begins
    head_zeros = zeros(lag)

    if occursin("C2N", unit_type_data[:unit_type])
        capex_tl, activity_schedule = project_C2N_capex(db, settings, unit_type_data, lag, fc_pd, current_pd, C2N_specs)
        capex = capex_tl[!, :total_capex]
    else
        # Uniformly distribute projected total project costs over the construction
        #   period
        capex_per_pd = unit_type_data[:uc_x] * unit_type_data[:capacity] * MW2kW / unit_type_data[:d_x]
        capex = ones(convert(Int64, ceil(round(unit_type_data[:d_x], digits=3)))) .* capex_per_pd
    end

    # No construction expenditures from the end of construction until the end
    #   of the model's forecast period
    tail_zeros = zeros(fc_pd - lag - size(capex)[1])

    # Concatenate the above series into one
    capex_column = vcat(head_zeros, capex, tail_zeros)

    return capex_column
end


function project_C2N_capex(db, settings, unit_type_data, lag, fc_pd, current_pd, C2N_specs)
    assumption = settings["C2N_assumption"]
    # Set the project parameters
    if occursin("C2N0", unit_type_data[:unit_type])
        conversion_type = "greenfield"
        if occursin("PWR", unit_type_data[:unit_type])
            rxtr_type = "PWR"
            data = C2N_specs["greenfield"]["PWR"]
        elseif occursin("HTGR", unit_type_data[:unit_type])
            rxtr_type = "HTGR"
            data = C2N_specs["greenfield"]["HTGR"]
        else
            rxtr_type = "SFR"
            data = C2N_specs["greenfield"]["SFR"]
        end
    else
        if unit_type_data[:unit_type] == "C2N1"
            conversion_type = "electrical"
            rxtr_type = "PWR"
        elseif unit_type_data[:unit_type] == "C2N2"
            conversion_type = "steam_noTES"
            rxtr_type = "HTGR"
        else
            conversion_type = "steam_TES"
            rxtr_type = "SFR"
        end
        data = C2N_specs[conversion_type][assumption]
    end

    # Develop the C2N capex profile
    capex_tl, activity_schedule = C2N.create_C2N_capex_timeline(db, conversion_type, rxtr_type, current_pd, lag, fc_pd, data, unit_type_data)

    return capex_tl, activity_schedule

end


"""
    set_initial_debt_principal_series(unit_fs, unit_type_data, lag, agent_params)

Set up the record of the accrual of debt during construction.
"""
function set_initial_debt_principal_series(unit_fs, unit_type_data, lag, agent_params)
    for i = lag+1:lag+convert(Int64, ceil(round(unit_type_data[:d_x], digits=3)))
        unit_fs[i, :remaining_debt_principal] = sum(unit_fs[1:i, :capex]) * agent_params[1, :debt_fraction]
    end
end


"""
    generate_prime_movers(unit_type_data, unit_fs, lag, d)

Generate the "prime mover" time series during the operating life of the plant:
  - debt payments
  - interest due
  - remaining debt principal
  - depreciation
Revenue is calculated in a separate function.
"""
function generate_prime_movers(unit_type_data, unit_fs, lag, cod)
    unit_d_x = convert(Int64, ceil(round(unit_type_data[:d_x], digits=3)))
    unit_op_life = unit_type_data[:unit_life]
    financing_term = 30
    rev_head_start = ceil(Int64, round(unit_type_data[:rev_head_start], digits=3))

    # Find the end of the capital expenditures period
    capex_end = 0
    for i = 1:size(unit_fs)[1]
        if round(unit_fs[i, :capex], digits=3) > 0
            capex_end = i
        end
    end

    for i = (capex_end+1-rev_head_start):(capex_end+1-rev_head_start+financing_term)
        # Apply a constant debt payment (sinking fund at cost of debt), based
        #   on the amount of debt outstanding at the end of the xtr project
        unit_fs[i, :debt_payment] = unit_fs[lag + unit_d_x, :remaining_debt_principal] .* cod ./ (1 - (1+cod) .^ (-1*financing_term))

        # Determine the portion of each payment which pays down interest
        #   (instead of principal)
        unit_fs[i, :interest_payment] = unit_fs[i-1, :remaining_debt_principal] * cod

        # Update the amount of principal remaining at the end of the period
        unit_fs[i, :remaining_debt_principal] = unit_fs[i-1, :remaining_debt_principal] - (unit_fs[i, :debt_payment] - unit_fs[i, :interest_payment])
    end

    dep_term = 20
    for i = (capex_end+1-rev_head_start):(capex_end+1-rev_head_start+dep_term)
        # Apply straight-line depreciation, based on debt outstanding at the
        #   project's completion: all units have a dep. life of 20 years
        unit_fs[i, :depreciation] = unit_fs[capex_end, :remaining_debt_principal] ./ dep_term
    end

end


"""
    forecast_unit_revenue_and_gen(unit_type_data, unit_fs, price_curve, db, pd, lag; mode, ret_pd)

Forecast the revenue which will be earned by the current unit type,
and the total generation (in kWh) of the unit, per time period.

This function assumes the unit will be a pure price-taker: it will generate
  during all hours for which it is a marginal or submarginal unit.
If the unit is of a VRE type (as specified in the A-LEAF inputs), then a flat
  de-rating factor is applied to its availability during hours when it is
  eligible to generate.
"""
function forecast_unit_revenue_and_gen(settings, unit_type_data, unit_fs, price_curve, db, current_pd, lag, long_econ_results; mode="new_xtr", orig_ret_pd)
    check_valid_vector_mode(mode)

    # Compute estimated revenue from submarginal hours
    num_submarg_hours, submarginal_hours_revenue = compute_submarginal_hours_revenue(unit_type_data, price_curve)

    # Compute estimated revenue from marginal hours
    num_marg_hours, marginal_hours_revenue = compute_marginal_hours_revenue(unit_type_data, price_curve, db, current_pd)

    # If the unit is VRE, assign an appropriate availability derate factor
    availability_derate_factor = compute_VRE_derate_factor(unit_type_data)

    # Compute the original retirement period
    # Minimum of ret_pd or size of the unit FS (i.e. the forecast period)
    if orig_ret_pd == nothing
        orig_ret_pd = size(unit_fs)[1]
    end

    # Compute the unit's total generation for each period, in kWh
    compute_total_generation(current_pd, unit_type_data, unit_fs, num_submarg_hours, num_marg_hours, availability_derate_factor, lag, long_econ_results; mode=mode, orig_ret_pd=orig_ret_pd)

    # Compute total projected revenue, with VRE adjustment if appropriate, and
    #   save to the unit financial statement
    compute_total_revenue(settings, current_pd, unit_type_data, unit_fs, submarginal_hours_revenue, marginal_hours_revenue, availability_derate_factor, lag, long_econ_results; mode=mode, orig_ret_pd=orig_ret_pd)

end


"""
    compute_submarginal_hours_revenue(unit_type_data, price_curve)

Compute revenue accrued to the unit during hours when it is a submarginal
bidder into the wholesale market, assuming the unit is a pure price taker.
"""
function compute_submarginal_hours_revenue(unit_type_data, price_curve)
    # Get a list of all hours and their prices during which the unit would 
    #   be sub-marginal, from the price-duration curve
    # Marginal cost unit conversion:
    #   MC [$/MWh] = VOM [$/MWh] + FC_per_MWh [$/MWh]
    submarginal_hours = filter(row -> row.lamda > unit_type_data[:VOM] + unit_type_data[:FC_per_MWh] - unit_type_data[:policy_adj_per_MWh], price_curve)

    # Create a conversion factor from number of periods in the price curve
    #   to hours (price curve may be in hours or five-minute periods)
    convert_to_hours = hours_per_year / size(price_curve)[1]

    # Compute total number of submarginal hours
    num_submarg_hours = size(submarginal_hours)[1] * convert_to_hours

    # Calculate total revenue from submarginal hours, adjusting for net penalty
    #   or subsidy due to the effect of policies
    submarginal_hours_revenue = sum((submarginal_hours[!, :lamda] .+ unit_type_data[:policy_adj_per_MWh]) * unit_type_data[:capacity]) * convert_to_hours

    return num_submarg_hours, submarginal_hours_revenue
end


"""
    compute_marginal_hours_revenue(unit_type_data, price_curve, db)

Compute revenue accrued to the unit during hours when it is the marginal
bidder into the wholesale market, assuming the unit is a pure price taker.
The unit "takes credit" for a percentage of the marginal-hour revenue
corresponding to the percentage of unit-type capacity it comprises.
For example, a 200-MW NGCC unit in a system with 1000 MW of total NGCC capacity
receives 200/1000 = 20% of the revenues during hours when NGCC is marginal.
"""
function compute_marginal_hours_revenue(unit_type_data, price_curve, db, pd)
    # Get a list of all hours and their prices during which the unit would 
    #   be marginal, from the price-duration curve
    # Marginal cost unit convertion:
    #   MC [$/MWh] = VOM [$/MWh] + FC_per_MWh [$/MWh]
    marginal_hours = filter(row -> row.lamda == unit_type_data[:VOM] + unit_type_data[:FC_per_MWh] - unit_type_data[:policy_adj_per_MWh], price_curve)

    # Compute the total capacity of this unit type in the current system
    command = string("SELECT asset_id FROM assets WHERE unit_type == '", unit_type_data[:unit_type], "' AND completion_pd <= ", pd, " AND cancellation_pd > ", pd, " AND retirement_pd > ", pd)
    system_type_list = DBInterface.execute(db, command) |> DataFrame
    system_type_capacity = size(system_type_list)[1]

    # Create a conversion factor from number of periods in the price curve
    #   to hours (price curve may be in hours or five-minute periods)
    convert_to_hours = hours_per_year / size(price_curve)[1]

    # Compute effective number of marginal hours
    if system_type_capacity == 0
        num_marg_hours = 0
    else
        num_marg_hours = size(marginal_hours)[1] / system_type_capacity * convert_to_hours
    end

    if size(marginal_hours)[1] == 0
        marginal_hours_revenue = 0
    else
        marginal_hours_revenue = sum((marginal_hours[!, :lamda]) .+ unit_type_data[:policy_adj_per_MWh]) * unit_type_data[:capacity] / system_type_capacity * convert_to_hours
    end

    return num_marg_hours, marginal_hours_revenue
end


function compute_historical_unit_type_results(unit_specs, price_data, db, current_pd)
    # Create dataframe to store results
    unit_hist_results = DataFrame(
                            unit_type = String[],
                            total_gen = Float64[],
                            total_rev = Float64[]
                        )

    for unit_type in unit_specs[!, :unit_type]
        # Filter unit type data for convenience
        unit_type_data = filter(:unit_type => x -> x == unit_type, unit_specs)[1, :]

        # Get the unit type's number of hours generated and revenue while
        #   submarginal
        unit_submarg_hours, unit_submarg_hours_revenue = compute_submarginal_hours_revenue(unit_type_data, price_data)

        # Get the unit type's number of hours generated and revenue while
        #   marginal
        unit_marg_hours, unit_marg_hours_revenue = compute_marginal_hours_revenue(unit_type_data, price_data, db, current_pd)

        unit_total_rev = unit_submarg_hours_revenue + unit_marg_hours_revenue
        unit_total_gen = (unit_submarg_hours + unit_marg_hours) * unit_type_data[:capacity]

        push!(unit_hist_results, [unit_type unit_total_gen unit_total_rev])
    end

    return unit_hist_results

end


"""
    compute_VRE_derate_factor(unit_type_data)

If the unit is declared as `is_VRE` in the A-LEAF inputs, return an
availability derating factor equal to its capacity credit factor.
"""
function compute_VRE_derate_factor(unit_type_data)
    availability_derate_factor = 1

    # Julia reads booleans as UInt8, so have to convert to something sensible
    if convert(Int64, unit_type_data[:is_VRE][1]) == 1
        availability_derate_factor = unit_type_data[:CF]
    end

    return availability_derate_factor   
end



"""
    compute_total_revenue(unit_type_data, unit_fs, submarginal_hours_revenue, marginal_hours_revenue, availability_derate_factor, lag; mode, orig_ret_pd)

Compute the final projected revenue stream for the current unit type, adjusting
unit availability if it is a VRE type.
"""
function compute_total_revenue(settings, current_pd, unit_type_data, unit_fs, submarginal_hours_revenue, marginal_hours_revenue, availability_derate_factor, lag, long_econ_results; mode, orig_ret_pd=9999)
    check_valid_vector_mode(mode)

    # Helpful short variables
    unit_d_x = convert(Int64, ceil(round(unit_type_data[:d_x], digits=3)))
    unit_op_life = unit_type_data[:unit_life]

    # Add a Revenue column to the financial statement dataframe
    unit_fs[!, :Revenue] .= 0.0

    # In "new_xtr" mode, revenues START accruing after the lag plus
    #   construction duration
    # In "retirement" mode, revenues start in the current period and CEASE accruing
    #   after the soonest of {the lag, the mandatory retirement period, the end
    #   of the forecast period}.
    if mode == "new_xtr"
        # Find the end of the capital expenditures period
        capex_end = 0
        for i = 1:size(unit_fs)[1]
            if round(unit_fs[i, :capex], digits=3) > 0
                capex_end = i
            end
        end
        rev_start = capex_end + 1 - ceil(Int64, round(unit_type_data[:rev_head_start], digits=3))
        rev_end = min(rev_start + unit_op_life, size(unit_fs)[1])
    elseif mode == "retirement"
        rev_start = 1
        # The maximum end of revenue period is capped at the length of the
        #   unit_fs dataframe (as some units with unspecified retirement
        #   periods default to a retirement period of 9999).
        rev_end = min(orig_ret_pd, size(unit_fs)[1]-1)
    end

    # If the project is a C2N project, use the AdvancedNuclear results
    # Otherwise, use the unit's own results
    type_filter = unit_type_data[:unit_type]
    if occursin("C2N", unit_type_data[:unit_type])
        type_filter = "AdvancedNuclear"
    end

    hist_decay_rate = 0.25
    starting_hist_wt = 0.5

    # Compute final projected revenue series
    hist_rev = (submarginal_hours_revenue + marginal_hours_revenue) * availability_derate_factor
    agg_econ_results = combine(groupby(long_econ_results, [:y, :unit_type]), [:annualized_rev_perunit, :annualized_policy_adj_perunit] .=> sum, renamecols=false)
    for y = rev_start:rev_end
        row = filter([:y, :unit_type] => (t, unit_type) -> (t == y) && (unit_type == type_filter), agg_econ_results)

        # Baseline weights
        hist_wt = 0.0
        proj_wt = 1.0

        if (y - current_pd) < 4
            hist_wt = starting_hist_wt * (1 + hist_decay_rate) ^ (- (y - current_pd))
            proj_wt = 1 - hist_wt
        end

        if size(row)[1] != 0
            unit_fs[y, :Revenue] = proj_wt * (row[1, :annualized_rev_perunit] + row[1, :annualized_policy_adj_perunit]) + hist_wt * hist_rev
        else
            unit_fs[y, :Revenue] = 0
        end
    end

    avg_cpp_life_rem = 15

    if occursin("C2N", unit_type_data[:unit_type])
        for y = (floor(Int64, unit_type_data[:cpp_ret_lead])+lag+1):(floor(Int64, unit_type_data[:cpp_ret_lead])+lag+avg_cpp_life_rem)
            coal_data = filter([:y, :unit_type] => (t, unit_type) -> (t == y) && (unit_type == "Coal"), agg_econ_results)
            if (size(coal_data)[1] != 0)
                unit_fs[y, :Revenue] = unit_fs[y, :Revenue] - unit_type_data["num_cpp_rets"]*(coal_data[1, :annualized_rev_perunit] + coal_data[1, :annualized_policy_adj_perunit])
            end
        end
    end

end

"""
    compute_total_generation(unit_type_data, unit_fs, availability_derate_factor, lag; mode, orig_ret_pd)

Calculate the unit's total generation for the period, in kWh.
"""
function compute_total_generation(current_pd, unit_type_data, unit_fs, num_submarg_hours, num_marg_hours, availability_derate_factor, lag, long_econ_results; mode, orig_ret_pd)
    check_valid_vector_mode(mode)

    # Helpful short variable names
    unit_d_x = convert(Int64, ceil(round(unit_type_data[:d_x], digits=3)))
    unit_op_life = unit_type_data[:unit_life]

    # Compute total generation
    gen = (num_submarg_hours + num_marg_hours) * unit_type_data[:capacity] * availability_derate_factor * MW2kW   # in kWh

    # In "new_xtr" mode, generation persists from end of construction to end of life
    # In "retirement" mode, generation occurs from the current period to the
    #   soonest of {the lag, the mandatory retirement period, the end of the
    #   forecast period}.
    if mode == "new_xtr"
        # Find the end of the capital expenditures period
        capex_end = 0
        for i = 1:size(unit_fs)[1]
            if round(unit_fs[i, :capex], digits=3) > 0
                capex_end = i
            end
        end
        gen_start = capex_end + 1 - ceil(Int64, round(unit_type_data[:rev_head_start], digits=3))

        gen_end = min(gen_start + unit_op_life, size(unit_fs)[1])
    elseif mode == "retirement"
        gen_start = 1
        # The maximum end of generation period is capped at the length of the
        #   unit_fs dataframe (as some units with unspecified retirement
        #   periods default to a retirement period of 9999).
        gen_end = min(orig_ret_pd, size(unit_fs)[1])
    end

    # If the project is a C2N project, use the AdvancedNuclear results
    # Otherwise, use the unit's own results
    type_filter = unit_type_data[:unit_type]
    if occursin("C2N", unit_type_data[:unit_type])
        type_filter = "AdvancedNuclear"
        unit_fs[!, :coal_gen] .= 0.0
    end

    hist_decay_rate = 0.25
    starting_hist_wt = 0.5

    hist_gen = (num_marg_hours + num_submarg_hours) * availability_derate_factor * unit_type_data[:capacity]

    transform!(long_econ_results, [:gen, :Probability, :num_units] => ((gen, prob, num_units) -> gen .* prob .* 365 ./ num_units) => :annualized_gen_perunit)
    agg_econ_results = combine(groupby(long_econ_results, [:y, :unit_type]), :annualized_gen_perunit => sum, renamecols=false)

    # Distribute generation values time series
    for y = gen_start:gen_end
        row = filter([:y, :unit_type] => (t, unit_type) -> (t == y) && (unit_type == type_filter), agg_econ_results)

        # Baseline weights
        hist_wt = 0.0
        proj_wt = 1.0

        if (y - current_pd) < 4
            hist_wt = starting_hist_wt * (1 + hist_decay_rate) ^ (- (y - current_pd))
            proj_wt = 1 - hist_wt
        end

        if size(row)[1] != 0
            unit_fs[y, :gen] = proj_wt * row[1, :annualized_gen_perunit] + hist_wt * hist_gen
        else
            unit_fs[y, :gen] = 0
        end
    end

    coal_avg_rem_life = 15

    if occursin("C2N", unit_type_data[:unit_type])
        for y = (floor(Int64, unit_type_data[:cpp_ret_lead])+lag+1):(floor(Int64, unit_type_data[:cpp_ret_lead])+lag+coal_avg_rem_life)
            coal_data = filter([:y, :unit_type] => (t, unit_type) -> (t == y) && (unit_type == "Coal"), agg_econ_results)
            if (size(coal_data)[1] != 0)
                unit_fs[y, :coal_gen] = unit_type_data["num_cpp_rets"] * (coal_data[1, :annualized_gen_perunit])
            end
        end
    end


end


"""
    forecast_unit_op_costs(unit_type_data, unit_fs, lag; mode, orig_ret_pd)

Forecast cost line items for the current unit:
 - fuel cost
 - VOM
 - FOM
"""
function forecast_unit_op_costs(unit_type_data, unit_fs, lag; mode="new_xtr", orig_ret_pd)
    check_valid_vector_mode(mode)

    # Helpful short variable names
    unit_d_x = convert(Int64, ceil(round(unit_type_data[:d_x], digits=3)))
    unit_op_life = unit_type_data[:unit_life]
    rev_head_start = ceil(Int64, round(unit_type_data[:rev_head_start], digits=3))
    cpp_ret_lead = floor(Int64, round(unit_type_data[:cpp_ret_lead], digits=3))

    if !occursin("C2N", unit_type_data[:unit_type])
        # Compute total fuel cost
        # Unit conversions:
        #  gen [MWh/year] * FC_per_MWh [$/MWh] = $/year
        transform!(unit_fs, [:gen] => ((gen) -> gen .* unit_type_data[:FC_per_MWh]) => :Fuel_Cost)

        # Compute total VOM cost incurred during generation
        # Unit conversions:
        #   gen [MWh/year] * VOM [$/MWh] = $/year
        transform!(unit_fs, [:gen] => ((gen) -> gen .* unit_type_data[:VOM]) => :VOM_Cost)
    else
        transform!(unit_fs, [:gen, :coal_gen] => ((gen, coal_gen) -> gen .* unit_type_data[:FC_per_MWh] .- coal_gen .* 143.07) => :Fuel_Cost)
        transform!(unit_fs, [:gen, :coal_gen] => ((gen, coal_gen) -> gen .* unit_type_data[:VOM] .- coal_gen .* 4.4) => :VOM_Cost)
    end

    # Compute total FOM cost for each period
    # Unit conversions:
    #   FOM [$/kW-year] * capacity [MW] * [1000 kW / 1 MW] = $/year
    if mode == "new_xtr"
        # Find the end of the capital expenditures period
        capex_end = maximum(filter(:capex => capex -> capex > 0, unit_fs)[!, :year])
        pre_zeros = zeros(capex_end-rev_head_start)
        op_ones = ones(unit_op_life)
    elseif mode == "retirement"
        pre_zeros = zeros(0)
        op_ones = ones(min(size(unit_fs)[1], orig_ret_pd))
    end
    post_zeros = zeros(size(unit_fs)[1] - size(pre_zeros)[1] - size(op_ones)[1])
    unit_fs[!, :FOM_Cost] = vcat(pre_zeros, op_ones, post_zeros)

    unit_fs[!, :FOM_Cost] .= unit_fs[!, :FOM_Cost] .* unit_type_data[:FOM] .* unit_type_data[:capacity] .* MW2kW
    if occursin("C2N", unit_type_data[:unit_type])
        for y = (lag+1+cpp_ret_lead):(lag+1+cpp_ret_lead+unit_op_life)
            unit_fs[y, :FOM_Cost] = unit_fs[y, :FOM_Cost] - (unit_type_data["num_cpp_rets"] * 632 * MW2kW * 39.70)
        end
    end

end


"""
    propagate_accounting_line_items(unit_fs, db)

Compute out and save all accounting line items:
 - EBITDA
 - EBIT
 - EBT
 - taxes owed
 - Net Income
 - Free Cash Flow
"""
function propagate_accounting_line_items(unit_fs, db)
    # Compute EBITDA
    transform!(unit_fs, [:Revenue, :Fuel_Cost, :VOM_Cost, :FOM_Cost] => ((rev, fc, VOM, FOM) -> rev - fc - VOM - FOM) => :EBITDA)

    # Compute EBIT
    transform!(unit_fs, [:EBITDA, :depreciation] => ((EBITDA, dep) -> EBITDA - dep) => :EBIT)

    # Compute EBT
    transform!(unit_fs, [:EBIT, :interest_payment] => ((EBIT, interest) -> EBIT - interest) => :EBT)

    # Retrieve the system corporate tax rate from the database
    command = string("SELECT value FROM model_params WHERE parameter == 'tax_rate'")
    # Extract the value into a temporary dataframe
    tax_rate = DBInterface.execute(db, command) |> DataFrame
    # Pull out the bare value
    tax_rate = tax_rate[1, :value]

    # Compute taxes owed
    transform!(unit_fs, [:EBT] => ((EBT) -> EBT .* tax_rate) => :Tax_Owed)

    # Compute net income
    transform!(unit_fs, [:EBT, :Tax_Owed] => ((EBT, tax_owed) -> EBT - tax_owed) => :Net_Income)

    # Compute free cash flow (FCF)
    transform!(unit_fs, [:Net_Income, :interest_payment, :capex] => ((NI, interest, capex) -> NI + interest - capex) => :FCF)

end


function compute_FS_delta_value(unit_fs, lag, db)
    # Make a copy of the baseline fs to use for the early-retirement case
    early_ret_fs = deepcopy(unit_fs)

    # Zero out all values which should be zero due to early retirement
    columns_to_adjust = [:gen, :Revenue, :VOM_Cost, :Fuel_Cost, :FOM_Cost]
    for col in columns_to_adjust
        # Set values to 0, starting at the end of the lag period
        early_ret_fs[lag+1:size(unit_fs)[1], col] .= 0
    end

    # Re-propagate the accounting logic for the early-retirement sheet
    propagate_accounting_line_items(early_ret_fs, db)

    # Create a final dataframe for the delta between these two world-states
    final_fs = deepcopy(unit_fs)

    # Columns to adjust: exclude year and discount factor
    cols_to_diff = (col for col in names(unit_fs))
    for col in cols_to_diff
        final_fs[:, col] = early_ret_fs[!, col] - unit_fs[!, col]
    end

    final_fs[!, :year] = unit_fs[!, :year]

    return final_fs

end


"""
    compute_alternative_NPV(unit_fs, agent_params)

For this project alternative (unit type + lag time), compute the project's FCF NPV.
"""
function compute_alternative_NPV(unit_fs, agent_params)
    # Discount rate is WACC
    #d = agent_params[1, :debt_fraction] * agent_params[1, :cost_of_debt] + (1 - agent_params[1, :debt_fraction]) * agent_params[1, :cost_of_equity]
    d = agent_params[1, :cost_of_debt]

    # Add a column of compounded discount factors to the dataframe
    transform!(unit_fs, [:year] => ((year) -> (1+d) .^ (-1 .* (year .- 1))) => :discount_factor)

    # Discount the alternative's FCF NPV
    FCF_NPV = transpose(unit_fs[!, :FCF]) * unit_fs[!, :discount_factor]

    return FCF_NPV, unit_fs

end


function set_baseline_future_years(db, agent_id)
    all_unit_manifest = DBInterface.execute(db, "SELECT *, COUNT(asset_id) FROM assets GROUP BY unit_type, completion_pd, retirement_pd")
    owned_unit_manifest = filter(:agent_id => x -> x == agent_id, all_unit_manifest)

    num_forecast_years = 10

    all_extant_units = Dict()
    owned_extant_units = Dict()

    for i = 1:num_forecast_years
        # Determine the total number of extant units by type during this year
        aeudf = groupby(filter([:completion_pd, :retirement_pd] => (c, r) -> (c <= i) && (r > i), unit_manifest), :unit_type)
        all_extant_units[i] = combine(aeudf, Symbol("COUNT(asset_id)") => sum)

        # Determine the number of owned extant (operational) units by type during this year
        oeudf = groupby(filter([:completion_pd, :retirement_pd] => (c, r) -> (c <= i) && (r > i), unit_manifest), :unit_type)
        owned_extant_units[i] = combine(oeudf, Symbol("COUNT(asset_id)") => sum)
    end

    


end


### JuMP optimization model initialization
"""
    set_up_model(unit_FS_dict, ret_fs_dict, fc_pd, available_demand, NPV_results, ret_NPV_results)

Set up the JuMP optimization model, including variables, constraints, and the
objective function.

Returns:
  m (JuMP model object)
"""
function set_up_model(settings, solver, PA_uids, PA_fs_dict, total_demand, asset_counts, agent_params, unit_specs, current_pd, system_portfolios, db, agent_id, agent_fs, fc_pd)
    # Create the model object
    # @info "Setting up model..."

<<<<<<< HEAD
    solver = lowercase(settings["solver"])
    if solver == "cplex"
        # try
        #     # using CPLEX
        # catch LoadError
        #     throw(error("CPLEX is not available! Use a different solver or install CPLEX."))
        # end
        m = Model(CPLEX.Optimizer)
    elseif solver == "glpk"
        # using GLPK
        m = Model(GLPK.Optimizer)
    elseif solver == "scip"
        # using SCIP
        m = Model(SCIP.Optimizer)
    elseif solver == "cbc"
        # using Cbc
        m = Model(Cbc.Optimizer)
    else
        throw(error("The solver `$solver` is not supported. Try using `glpk` or `cplex`."))
=======
    if solver == "cplex"
        # using CPLEX
        m = Model(CPLEX.Optimizer)
    elseif solver == "glpk"
        m = Model(GLPK.Optimizer)
    else
        throw(error("Solver `$solver` not supported. Try `cplex` instead."))
>>>>>>> 3eed22be
    end
    set_silent(m)

    # Parameter names
    num_alternatives = size(PA_uids)[1]
    num_time_periods = size(PA_fs_dict[PA_uids[1, :uid]])[1]

    # Set up variables
    # Number of units of each type to build: must be Integer
    @variable(m, u[1:num_alternatives] >= 0, Int)

    transform!(total_demand, [:real_demand, :total_eff_cap] => ((dem, eff_cap) -> eff_cap - dem) => :excess_capacity)

    for i = 1:size(total_demand)[1]
        if total_demand[i, :excess_capacity] < 0
            total_demand[i, :excess_capacity] = 0
        end
    end

    # Compute expected marginal generation and effective nameplate capacity
    #   contribution per alternative type
    marg_gen = zeros(num_alternatives, num_time_periods)
    marg_eff_cap = zeros(num_alternatives, num_time_periods)
    for i = 1:size(PA_uids)[1]
        for j = 1:num_time_periods
            marg_gen[i, j] = PA_fs_dict[PA_uids[i, :uid]][j, :gen] / MW2kW    # in kWh
            # Convert total anticipated marginal generation to an effective
            #   nameplate capacity and save to the appropriate entry in the
            #   marginal generation array
            unit_type_data = filter(:unit_type => x -> x == PA_uids[i, :unit_type], unit_specs)
            if PA_uids[i, :project_type] == "new_xtr"
                if j > PA_uids[i, :lag] + unit_type_data[1, :d_x]
                    marg_eff_cap[i, j] = unit_type_data[1, :capacity] * unit_type_data[1, :CF]
                end
            elseif PA_uids[i, :project_type] == "retirement"
                if (j > PA_uids[i, :lag]) && (j <= PA_uids[i, :ret_pd])
                    marg_eff_cap[i, j] = (-1) * unit_type_data[1, :capacity] * unit_type_data[1, :CF]
                end
            end
        end
    end

    # Prevent excessive overbuild in the medium term
#    for i = 3:10
#        @constraint(m, transpose(u) * marg_eff_cap[:, i] + sum(system_portfolios[i][!, :effective_capacity]) <= forecasted_demand[current_pd+i, :total_demand] * 1.1)   # settings["planning_reserve_margin"]
#    end

    # Prevent the agent from intentionally causing foreseeable energy shortages
    shortage_protection_pd = 8
    for i = 1:shortage_protection_pd
        pd_total_demand = filter(:period => x -> x == current_pd + i - 1, total_demand)[1, :total_demand]
        total_eff_cap = filter(:period => x -> x == current_pd + i - 1, total_demand)[1, :total_eff_cap]
        if (total_eff_cap > pd_total_demand)
            margin = -0.5
        else
            margin = 0.0
        end
        @constraint(m, transpose(u) * marg_eff_cap[:, i] >= (total_eff_cap - pd_total_demand) * margin)

    end

    filename = joinpath(
                   pwd(),
                   "tmp",
                   "marg_eff_cap.csv"
               )
    CSV.write(filename, DataFrame(marg_eff_cap, :auto))

    # Create arrays of expected marginal debt, interest, dividends, and FCF per unit type
    marg_debt = zeros(num_alternatives, num_time_periods)
    marg_int = zeros(num_alternatives, num_time_periods)
    marg_div = zeros(num_alternatives, num_time_periods)
    marg_FCF = zeros(num_alternatives, num_time_periods)
    for i = 1:size(PA_uids)[1]
        for j = 1:num_time_periods
            # Retrieve the marginal value of interest
            # Scale to units of $B
            marg_debt[i, j] = PA_fs_dict[PA_uids[i, :uid]][j, :remaining_debt_principal] / 1e9
            marg_int[i, j] = PA_fs_dict[PA_uids[i, :uid]][j, :interest_payment] / 1e9
            marg_div[i, j] = PA_fs_dict[PA_uids[i, :uid]][j, :remaining_debt_principal] * agent_params[1, :cost_of_equity] / 1e9
            marg_FCF[i, j] = PA_fs_dict[PA_uids[i, :uid]][j, :FCF] / 1e9
        end
    end

    filename = joinpath(
                   pwd(),
                   "tmp",
                   "marg_int.csv"
               )
    CSV.write(filename, DataFrame(marg_int, :auto))

    agent_fs_path = joinpath(
                        pwd(),
                        "tmp",
                        string(
                            "agent_",
                            agent_id,
                            "_pd_",
                            current_pd,
                            ".csv"
                        )
                    )
    CSV.write(agent_fs_path, agent_fs)

    # Prevent the agent from reducing its credit metrics below Moody's Baa
    #   rating thresholds (from the Unregulated Power Companies ratings grid)
    for i = 1:6
        @constraint(m, agent_fs[i, :FCF] / 1e9 + sum(u .* marg_FCF[:, i]) + (1 - 4.2) * (agent_fs[i, :interest_payment] / 1e9 + sum(u .* marg_int[:, i])) >= 0)
        # These constraints need to be rewritten
        #@constraint(m, (agent_NI / 1e9 + sum((transpose(u) .* marg_FCF[:, i]))) / (0.2) - (agent_principal / 1e9 + sum(transpose(u) .* marg_debt[:, i])) >= 0)
        #@constraint(m, (agent_NI + (transpose(u) * marg_FCF[:, i])) + sum((transpose(u) .* (marg_FCF[:, i] - marg_div[:, i] - 0.15 .* marg_debt[:, i]))) >= 0)
    end

    # Enforce the user-specified maximum number of new construction/retirement
    #   projects by type per period, and the :allowed field in PA_uids
    for i = 1:num_alternatives
        if PA_uids[i, :project_type] == "new_xtr"
            @constraint(m, u[i] .<= convert(Int64, PA_uids[i, :allowed]) .* settings["max_type_newbuilds_per_pd"])
        elseif PA_uids[i, :project_type] == "retirement"
            unit_type = PA_uids[i, :unit_type]
            ret_pd = PA_uids[i, :ret_pd]
            asset_count = filter([:unit_type, :retirement_pd] => (x, y) -> x == unit_type && y == ret_pd, asset_counts)[1, :count]
            max_retirement = convert(Int64, PA_uids[i, :allowed]) .* min(asset_count, settings["max_type_rets_per_pd"])
#            @constraint(m, u[i] .<= max_retirement)
        end
    end

    # The total number of assets of each type to be retired cannot exceed
    #   the total number of assets of that type owned by the agent

    # Setup
    # Convenient variable for the number of distinct retirement alternatives,
    #   excluding assets reserved for C2N conversion
    retireable_asset_counts = filter([:C2N_reserved] => ((reserved) -> reserved == 0), asset_counts)
    k = size(retireable_asset_counts)[1]
    # Shortened name for the number of lag periods to consider
    #   1 is added, as the user-set value only specifies future periods,
    #   with the "lag = 0" instance being implied
    num_lags = settings["num_future_periods_considered"] + 1
    # Create the matrix to collapse lagged options
    # This matrix has one long row for each retiring-asset category,
    #   with 1's in each element where the corresponding element of u[] is
    #   one of these units
    ret_summation_matrix = zeros(k, size(PA_uids)[1])
    for i = 1:k
        for j = 1:size(PA_uids)[1]
            if (PA_uids[j, :project_type] == "retirement") & (PA_uids[j, :unit_type] == retireable_asset_counts[i, :unit_type]) & (PA_uids[j, :ret_pd] == retireable_asset_counts[i, :retirement_pd])
                ret_summation_matrix[i, j] = 1
            end
        end
    end

    filename = joinpath(
                   pwd(),
                   "tmp",
                   "ret_rum_mat_$agent_id.csv"
               )
    CSV.write(filename, DataFrame(ret_summation_matrix, :auto))

    # Specify constraint: the agent cannot plan to retire more units (during
    #   all lag periods) than exist of that unit type
    for i = 1:size(retireable_asset_counts)[1]
        @constraint(m, sum(ret_summation_matrix[i, :] .* u) <= retireable_asset_counts[i, :count])
    end

    # Create the objective function 

    lamda_1 = 1.0 / 1e9
    lamda_2 = 0.0
    lim = 6
    int_bound = 5.0
 
    @objective(
        m,
        Max,
        (
            lamda_1 * (transpose(u) * PA_uids[!, :NPV])
            + lamda_2 * (
                sum(agent_fs[1:lim, :FCF]) / 1e9
                + sum(transpose(u) * marg_FCF[:, 1:lim])
                + sum(agent_fs[1:lim, :interest_payment]) / 1e9
                + sum(transpose(u) * marg_int[:, 1:lim])
                - (int_bound) * (sum(agent_fs[1:lim, :interest_payment]) / 1e9 + sum(transpose(u) * marg_int[:, 1:lim]))
            )
        )
    )


    # @info "Optimization model set up."

    return m
end


### Postprocessing
function postprocess_agent_decisions(all_results, unit_specs, db, current_pd, agent_id)
    for i = 1:size(all_results)[1]
        # Retrieve the individual result row for convenience
        result = all_results[i, :]

        if result[:project_type] == "new_xtr"
        # New construction decisions are binding for this period only
            if (result[:lag] == 0) && (result[:units_to_execute] != 0)
                record_new_construction_projects(result, unit_specs, db, current_pd, agent_id)
                # If the project is a C2N project, retire two coal units at
                #    the appropriate time
                if occursin("C2N", result[:unit_type])
                    record_asset_retirements(result, db, agent_id, unit_specs, current_pd, mode="C2N_newbuild")
                end
            end
        elseif result[:project_type] == "retirement"
        # Retirements are recorded as binding, whether the retirement date is
        #   this period or in the future
            if result[:units_to_execute] != 0
                record_asset_retirements(result, db, agent_id, unit_specs, current_pd)
            end
        else
            @warn "I'm not sure what to do with the following project type:"
            @warn result
            @warn "This decision entry will be skipped."
        end

    end

end


function record_new_construction_projects(result, unit_data, db, current_pd, agent_id)
    # Retrieve unit_specs data for this unit type
    unit_type_specs = filter(:unit_type => x -> x == result[:unit_type], unit_data)

    # Set default initial values
    cum_occ = unit_type_specs[1, :uc_x] * unit_type_specs[1, :capacity] * MW2kW
    rcec = cum_occ
    cum_exp = 0
    cum_d_x = unit_type_specs[1, :d_x]
    rtec = cum_d_x
    start_pd = current_pd
    completion_pd = current_pd + unit_type_specs[1, :d_x]
    cancellation_pd = 9999
    retirement_pd = current_pd + unit_type_specs[1, :d_x] + unit_type_specs[1, :unit_life]
    total_capex = 0
    cap_pmt = 0
    anpe = unit_type_specs[1, :uc_x] * unit_type_specs[1, :capacity] * 1000 / unit_type_specs[1, :d_x]
    C2N_reserved = 0

    # Add a number of project instances equal to the 'units_to_execute'
    #   value from the decision solution
    for j = 1:result[:units_to_execute]
        next_id = get_next_asset_id(db)

        # Update the `WIP_updates` table
        WIP_projects_vals = (
            next_id,
            agent_id,
            current_pd,
            cum_occ,
            rcec,
            cum_d_x,
            rtec,
            cum_exp,
            anpe
        )
        DBInterface.execute(
            db,
            "INSERT INTO WIP_updates VALUES (?, ?, ?, ?, ?, ?, ?, ?, ?)",
            WIP_projects_vals
        )

        # Update the `asset_updates` table
        assets_vals = (
            next_id,
            agent_id,
            result[:unit_type],
            start_pd,
            completion_pd,
            cancellation_pd,
            retirement_pd,
            total_capex,
            cap_pmt,
            C2N_reserved
        )
        DBInterface.execute(
            db,
            "INSERT INTO asset_updates VALUES (?, ?, ?, ?, ?, ?, ?, ?, ?, ?)",
            assets_vals
        )
    end

end


function record_asset_retirements(result, db, agent_id, unit_specs, current_pd; mode="standalone")
    if mode == "standalone"
        # Generate a list of assets which match 'result' on agent owner, 
        #   unit type, and mandatory retirement date
        match_vals = (result[:unit_type], result[:ret_pd], agent_id)
        ret_candidates = DBInterface.execute(
            db,
            "SELECT asset_id FROM assets WHERE unit_type = ? AND retirement_pd = ? AND agent_id = ?",
            match_vals
        ) |> DataFrame

        # Set the number of units to execute
        units_to_execute = result[:units_to_execute]

        # Set the new retirement pd
        new_ret_pd = result[:lag]

    elseif mode == "C2N_newbuild"
        # Determine the period in which the coal units must retire
        unit_type_specs = filter(:unit_type => x -> x == result[:unit_type], unit_specs)[1, :]
        new_ret_pd = current_pd + result[:lag] + convert(Int64, ceil(round(unit_type_specs[:cpp_ret_lead], digits=3)))
        C2N_reserved = 0 # Ensure a coal unit cannot be selected twice for C2N decommissioning

        # Generate a list of coal units which will still be operational by
        #   the necessary period
        match_vals = (new_ret_pd, new_ret_pd, agent_id, C2N_reserved)
        ret_candidates = DBInterface.execute(
            db,
            "SELECT asset_id FROM assets WHERE unit_type = 'Coal' AND completion_pd <= ? AND retirement_pd > ? AND agent_id = ? AND C2N_reserved = ?",
            match_vals
        ) |> DataFrame

        # Set the number of units to execute
        units_to_execute = unit_type_specs["num_cpp_rets"]
        # @info "Units to execute: ", units_to_execute

    end

    # Retire as many of these matching assets as is indicated by the agent
    #   optimization result
    for j = 1:units_to_execute
        asset_to_retire = ret_candidates[convert(Int64, j), :asset_id]
        asset_data = DBInterface.execute(
            db,
            "SELECT * FROM assets WHERE asset_id = $asset_to_retire"
        ) |> DataFrame

        # Overwrite the original record's retirement period with the current
        #   period
        asset_data[1, :retirement_pd] = new_ret_pd
        # If this is a C2N-related coal retirement, mark it as such
        if mode == "C2N_newbuild"
            asset_data[1, :C2N_reserved] = 1
        end
        replacement_data = [item for item in asset_data[1, :]]

        # Save this new record to the asset_updates table
        DBInterface.execute(
            db,
            "INSERT INTO asset_updates VALUES (?, ?, ?, ?, ?, ?, ?, ?, ?, ?)",
            replacement_data
        )
    end

end


function update_agent_financial_statement(agent_id, db, unit_specs, current_pd, fc_pd, long_econ_results, all_year_portfolios, price_data, settings)
    # Retrieve horizontally-abbreviated dataframes
    short_econ_results = select(long_econ_results, [:unit_type, :y, :d, :h, :gen, :annualized_rev_perunit, :annualized_VOM_perunit, :annualized_FC_perunit, :annualized_policy_adj_perunit])
    short_unit_specs = select(unit_specs, [:unit_type, :FOM])

    # Inner join the year's portfolio with financial pivot
    fin_results = innerjoin(short_econ_results, all_year_portfolios, on = [:y, :unit_type])

    # Fill in total revenue
    transform!(fin_results, [:annualized_rev_perunit, :annualized_policy_adj_perunit, :num_units] => ((rev, adj, num_units) -> (rev .+ adj) .* num_units) => :total_rev)

    # Fill in total VOM
    transform!(fin_results, [:annualized_VOM_perunit, :num_units] => ((VOM, num_units) -> VOM .* num_units) => :total_VOM)

    # Fill in total fuel costs
    transform!(fin_results, [:annualized_FC_perunit, :num_units] => ((FC, num_units) -> FC .* num_units) => :total_FC)

    # Create the annualized results dataframe so far
    results_pivot = combine(groupby(fin_results, :y), [:total_rev, :total_VOM, :total_FC] .=> sum; renamecols=false)

    # Retrieve last year's generation and revenue results by unit type
    unit_hist_results = compute_historical_unit_type_results(unit_specs, price_data, db, current_pd)

    fs = DataFrame(
             base_pd = ones(Int64, fc_pd) .* current_pd,
             projected_pd = current_pd:current_pd+fc_pd-1,
             revenue = results_pivot[!, :total_rev],
             VOM = results_pivot[!, :total_VOM],
             fuel_costs = results_pivot[!, :total_FC]
         )

    # Fill in total FOM
    # Inner join the FOM table with the agent portfolios
    FOM_df = innerjoin(all_year_portfolios, short_unit_specs, on = :unit_type)
    transform!(FOM_df, [:FOM, :num_units] => ((FOM, num_units) -> FOM .* num_units .* 1000) => :total_FOM)
    FOM_df = select(combine(groupby(FOM_df, :y), :total_FOM => sum; renamecols=false), [:y, :total_FOM])
    rename!(FOM_df, :y => :projected_pd, :total_FOM => :FOM)

    fs = innerjoin(fs, FOM_df, on = :projected_pd)

    # Fill in total depreciation
    total_pd_depreciation = DBInterface.execute(db, "SELECT projected_pd, SUM(depreciation) FROM depreciation_projections WHERE agent_id = $agent_id AND base_pd = $current_pd GROUP BY projected_pd") |> DataFrame

    # Fill in total interest payments
    total_pd_interest = DBInterface.execute(db, "SELECT projected_pd, SUM(interest_payment) FROM agent_financing_schedule WHERE agent_id = $agent_id AND base_pd = $current_pd GROUP BY projected_pd") |> DataFrame

    # Fill in total capex
    total_pd_capex = DBInterface.execute(db, "SELECT projected_pd, SUM(capex) FROM capex_projections WHERE agent_id = $agent_id AND base_pd = $current_pd GROUP BY projected_pd") |> DataFrame

    # Join the scheduled columns to the financial statement, correct column
    #    names, and replace missing values with zeroes
    fs = leftjoin(fs, total_pd_depreciation, on = :projected_pd)
    fs = leftjoin(fs, total_pd_interest, on = :projected_pd)
    fs = leftjoin(fs, total_pd_capex, on = :projected_pd)
    rename!(fs, Symbol("SUM(depreciation)") => :depreciation, Symbol("SUM(interest_payment)") => :interest_payment, Symbol("SUM(capex)") => :capex)
    fs[!, :depreciation] = coalesce.(fs[!, :depreciation], 0)
    fs[!, :interest_payment] = coalesce.(fs[!, :interest_payment], 0)
    fs[!, :capex] = coalesce.(fs[!, :capex], 0)


    ### Computed FS quantities
    # EBITDA
    transform!(fs, [:revenue, :VOM, :FOM, :fuel_costs] => ((rev, VOM, FOM, FC) -> (rev - VOM - FOM - FC)) => :EBITDA)

    # EBIT
    transform!(fs, [:EBITDA, :depreciation] => ((EBITDA, dep) -> (EBITDA - dep)) => :EBIT)

    # EBT
    transform!(fs, [:EBIT, :interest_payment] => ((EBIT, interest) -> EBIT - interest) => :EBT)

    # Tax owed
    tax_rate = 0.21
    transform!(fs, :EBT => ((EBT) -> EBT * tax_rate) => :tax_paid)

    # Net Income
    transform!(fs, [:EBT, :tax_paid] => ((EBT, tax) -> (EBT - tax)) => :Net_Income)

    # Free Cash Flow
    transform!(fs, [:Net_Income, :depreciation, :capex] => ((NI, dep, capex) -> NI + dep - capex) => :FCF)

    # Save the dataframe to the database

    return fs


end



end
<|MERGE_RESOLUTION|>--- conflicted
+++ resolved
@@ -14,24 +14,12 @@
 
 module ABCEfunctions
 
-<<<<<<< HEAD
-using SQLite, DataFrames, CSV, JuMP, Logging, Tables
-
-# import solvers
-using GLPK, SCIP, Cbc
-
-try
-    using CPLEX
-catch
-    println("CPLEX not available!")
-=======
 using SQLite, DataFrames, CSV, JuMP, GLPK, Logging, Tables
 
 try
     using CPLEX
 catch LoadError
     @info string("CPLEX is not available!")
->>>>>>> 3eed22be
 end
 
 include("./dispatch.jl")
@@ -1230,27 +1218,6 @@
     # Create the model object
     # @info "Setting up model..."
 
-<<<<<<< HEAD
-    solver = lowercase(settings["solver"])
-    if solver == "cplex"
-        # try
-        #     # using CPLEX
-        # catch LoadError
-        #     throw(error("CPLEX is not available! Use a different solver or install CPLEX."))
-        # end
-        m = Model(CPLEX.Optimizer)
-    elseif solver == "glpk"
-        # using GLPK
-        m = Model(GLPK.Optimizer)
-    elseif solver == "scip"
-        # using SCIP
-        m = Model(SCIP.Optimizer)
-    elseif solver == "cbc"
-        # using Cbc
-        m = Model(Cbc.Optimizer)
-    else
-        throw(error("The solver `$solver` is not supported. Try using `glpk` or `cplex`."))
-=======
     if solver == "cplex"
         # using CPLEX
         m = Model(CPLEX.Optimizer)
@@ -1258,7 +1225,6 @@
         m = Model(GLPK.Optimizer)
     else
         throw(error("Solver `$solver` not supported. Try `cplex` instead."))
->>>>>>> 3eed22be
     end
     set_silent(m)
 
