# File locations and runtime options for ABCE
demand_data_file: "inputs/demand_data.csv"
seed_dispatch_data_file: "inputs/ALEAF_inputs/ABCE_IL_C2N__dispatch_summary_OP__step_0.csv"
unit_specs_abce_supp_file: "inputs/unit_specs_abce_supplemental.csv"
retirement_period_specs_file: "inputs/portfolio_retirement_specification.csv"
time_series_data_file: "inputs/timeseriesParams.xlsx"
gc_params_file: "inputs/gc_params.yml"
portfolios_file: "inputs/IL_portfolios.csv"
db_file: "solver_test.db"
ABCE_sysimage_file: "abceSysimage.so"
dispatch_sysimage_file: "dispatch.so"
output_file: "outputs.xlsx"
<<<<<<< HEAD
solver: "cplex"  # 'cplex', 'glpk', 'cbc', 'scip'
=======
solver: "glpk"
>>>>>>> 3eed22be
first_asset_id: 2001

num_steps: 2

<<<<<<< HEAD
=======
conv_nuclear_FOM: 140

>>>>>>> 3eed22be
run_ALEAF: False

C2N_subsidy: 1  # deprecated: to remove
C2N_assumption: baseline

use_precomputed_price_curve: True # deprecated: to remove
enable_subsidy: False # deprecated: to remove
subsidy_amount: 40    # $/MWh
price_cap: 9001

natural_gas_price: 3  # $/MWh

policies:
  CTAX:
    enabled: False
    qty: 30   # $/t CO2
  PTC:
    enabled: True
    eligible:
      - ConventionalNuclear
      - Wind
    qty: 25.0   # $/MWh
num_repdays: 20

allowed_xtr_types:
  - Wind
  - Solar
  - NGCC
  # - PWR_C2N0
  # - HTGR_C2N0
  # - SFR_C2N0
  # - C2N1
  # - C2N2
  # - C2N3
  # - PWR_C2N0_s
  # - HTGR_C2N0_s
  # - SFR_C2N0_s
  # - C2N1_s
  # - C2N2_s
  # - C2N3_s


#peak_demand: 28967  # MWh, to scale load duration data
peak_demand: 30000
demand_visibility_horizon: 2
demand_projection_mode: exp_termrate     # flat, exp_fitted, or exp_termrate
demand_projection_window: 5 # Total number of periods used to project demand
historical_demand_growth_rate: 0.01
terminal_demand_growth_rate: 0.01  # Exponential growth rate of demand
planning_reserve_margin: 0.1375
peak_initial_reserves: 0    # MW, peak reserves demand (added to PD by agent_choice.jl)
tax_rate: 0.21
large_epsilon: 1.0    # Value for determining non-zero-ness of large values
num_dispatch_years: 10  # Num. of years to explicitly simulate dispatch

hours_per_year: 8760
total_forecast_horizon: 10    # Number of periods in the complete forecast horizon
consider_future_projects: True
num_future_periods_considered: 4    # Number of periods for which to consider future projects
max_type_rets_per_pd: 5
max_type_newbuilds_per_pd: 3


#### ALEAF SETTINGS
ALEAF_master_settings_file: "ALEAF_Master.xlsx"
ALEAF_model_type: "LC_GEP"
ALEAF_region: "IL"
ALEAF_model_settings_file: "ALEAF_Master_LC_GEP.xlsx"
ALEAF_portfolio_file: "ALEAF_IL.xlsx"
ALEAF_scenario_name: "ABCE_IL"<|MERGE_RESOLUTION|>--- conflicted
+++ resolved
@@ -10,20 +10,13 @@
 ABCE_sysimage_file: "abceSysimage.so"
 dispatch_sysimage_file: "dispatch.so"
 output_file: "outputs.xlsx"
-<<<<<<< HEAD
-solver: "cplex"  # 'cplex', 'glpk', 'cbc', 'scip'
-=======
 solver: "glpk"
->>>>>>> 3eed22be
 first_asset_id: 2001
 
 num_steps: 2
 
-<<<<<<< HEAD
-=======
 conv_nuclear_FOM: 140
 
->>>>>>> 3eed22be
 run_ALEAF: False
 
 C2N_subsidy: 1  # deprecated: to remove
