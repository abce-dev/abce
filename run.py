##########################################################################
# Copyright 2021 Argonne National Laboratory
#
# Licensed under the Apache License, Version 2.0 (the "License");
# you may not use this file except in compliance with the License.
# You may obtain a copy of the License at
#
#     https://www.apache.org/licenses/LICENSE-2.0
#
# Unless required by applicable law or agreed to in writing, software
# distributed under the License is distributed on an "AS IS" BASIS,
# WITHOUT WARRANTIES OR CONDITIONS OF ANY KIND, either express or implied.
# See the License for the specific language governing permissions and
# limitations under the License.
##########################################################################

import os
import subprocess
from mesa import Agent, Model
from mesa.time import RandomActivation
from agent import GenCo
from model import GridModel
import yaml
import pandas as pd
import argparse
import ABCEfunctions
from pathlib import Path


def read_settings(settings_file):
    """
    Read in settings from the settings file.
    """
    with open(settings_file, "r") as setfile:
        settings = yaml.load(setfile, Loader=yaml.FullLoader)
    return settings


def set_up_local_paths(args, settings):
    # Set the path for ABCE files to the directory where run.py is saved
    # settings["ABCE_abs_path"] = os.path.realpath(os.path.dirname(__file__))
    settings["ABCE_abs_path"] = Path(__file__).parent
    if settings["run_ALEAF"]:
    # Try to locate an environment variable to specify where A-LEAF is located
<<<<<<< HEAD
    try:
        settings["ALEAF_abs_path"] = Path(os.environ["ALEAF_DIR"])
    except KeyError:
        print("The environment variable ALEAF_abs_path does not appear to be set. Please make sure it points to the correct directory.")
        raise

=======
        try:
            settings["ALEAF_abs_path"] = Path(os.environ["ALEAF_DIR"])
        except KeyError:
            print("The environment variable ALEAF_abs_path does not appear to be set. Please make sure it points to the correct directory.")
            raise
    else:
        settings["ALEAF_abs_path"] = Path("NULL_PATH")
        
>>>>>>> 165ee22c
    return settings


def cli_args():
    """
    Set up the command-line argument parser. Then, read and parse whatever
    arguments are provided via sys.argv into the argument types defined below.

    New command-line options can be specified here.

    Returns:
       args (argparse object): populated namespace, with argument strings as
         attributes. Retrieve values with args.<argument_name>.
    """
    parser = argparse.ArgumentParser(description='Run an ABCE simulation.')
    parser.add_argument("--force", "-f",
                        action="store_true",
                        help="Agree to overwrite any existing DB files.")
    parser.add_argument("--settings_file",
                        type=str,
                        help="Simulation settings file name.",
                        default=Path(Path.cwd()) / "settings.yml")
    parser.add_argument(
        "--quiet",
        "-q",
        action="store_true",
        help="Suppress all output except the turn and period counters.")
    parser.add_argument(
        "--demo",
        "-d",
        action="store_true",
        help="Pause the simulation after each step until user presses a key.")
    args = parser.parse_args()
    return args


def check_julia_environment(ABCE_abs_path):
    """
    Check whether Manifest.toml and Project.toml files exist (necessary for
      Julia to correctly load all dependencies).
    If either one is not found, run `make_julia_environment.jl` to
      automatically generate valid .toml files.
    """
    if not ((Path(ABCE_abs_path) / "Manifest.toml").exists()
            and (Path(ABCE_abs_path) / "Project.toml").exists()):
        julia_cmd = (
            f"julia {Path(ABCE_abs_path) / 'make_julia_environment.jl'}")
        try:
            sp = subprocess.check_call([julia_cmd], shell=True)
            # print("Julia environment successfully created.\n\n")
        except subprocess.CalledProcessError:
            # print("Cannot proceed without a valid Julia environment. Terminating...")
            quit()


def run_model():
    """
    Run the model:
      - process command-line arguments
      - read in settings
      - run the model
      - pull the completed DB into a pandas DataFrame and save it to xlsx
    """
    args = cli_args()

    settings = read_settings(args.settings_file)

    settings = set_up_local_paths(args, settings)

    check_julia_environment(settings["ABCE_abs_path"])

    abce_model = GridModel(args.settings_file, settings, args)
    for i in range(settings["num_steps"]):
        abce_model.step(demo=args.demo)

    db_tables = pd.read_sql_query("SELECT name FROM sqlite_master WHERE " +
                                  "type='table';", abce_model.db)
    with pd.ExcelWriter(settings["output_file"]) as writer:
        for i in range(len(db_tables)):
            table = db_tables.loc[i, "name"]
            final_db = pd.read_sql_query(
                f"SELECT * FROM {table}", abce_model.db)
            final_db.to_excel(writer, sheet_name=f"{table}", engine="openpyxl")

    if abce_model.settings["run_ALEAF"]:
        # Postprocess A-LEAF results
        ABCEfunctions.process_outputs(
            settings,
            abce_model.ABCE_output_data_path,
            abce_model.unit_specs)


# Run the model
if __name__ == '__main__':
    run_model()<|MERGE_RESOLUTION|>--- conflicted
+++ resolved
@@ -42,14 +42,6 @@
     settings["ABCE_abs_path"] = Path(__file__).parent
     if settings["run_ALEAF"]:
     # Try to locate an environment variable to specify where A-LEAF is located
-<<<<<<< HEAD
-    try:
-        settings["ALEAF_abs_path"] = Path(os.environ["ALEAF_DIR"])
-    except KeyError:
-        print("The environment variable ALEAF_abs_path does not appear to be set. Please make sure it points to the correct directory.")
-        raise
-
-=======
         try:
             settings["ALEAF_abs_path"] = Path(os.environ["ALEAF_DIR"])
         except KeyError:
@@ -57,8 +49,7 @@
             raise
     else:
         settings["ALEAF_abs_path"] = Path("NULL_PATH")
-        
->>>>>>> 165ee22c
+
     return settings
 
 
