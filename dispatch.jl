--- conflicted
+++ resolved
@@ -1,24 +1,11 @@
 module Dispatch
 
-<<<<<<< HEAD
-using Logging, CSV, DataFrames, JuMP,  XLSX, Logging, SQLite
-=======
 using Logging, CSV, DataFrames, JuMP, GLPK, XLSX, SQLite
 
 try
     using CPLEX
 catch LoadError
     @info string("CPLEX is not available!")
-end
->>>>>>> 3eed22be
-
-# import solvers
-using GLPK, SCIP, Cbc
-
-try
-    # using CPLEX
-catch LoadError
-    throw(error("CPLEX is not available! Use a different solver or install CPLEX."))
 end
 
 function execute_dispatch_economic_projection(db, settings, current_pd, fc_pd, total_demand, unit_specs, all_year_system_portfolios, solver)
@@ -95,25 +82,6 @@
         # Set up and run the dispatch simulation for this year
         # This function updates all_gc_results and all_prices in-place, and
         #   returns a boolean to determine whether the next year should be run
-<<<<<<< HEAD
-        solver = lowercase(settings["solver"])
-        # if solver == "cplex"
-        #     # try
-        #     #     using CPLEX
-        #     # catch LoadError
-        #     #     throw(error("CPLEX is not available! Use a different solver or install CPLEX."))
-        #     # end
-        # elseif solver == "cbc"
-        #     # using Cbc
-        # elseif solver == "glpk"
-        #     # using GLPK
-        # elseif solver == "scip"
-        #     # using SCIP
-        # end
-
-        println("Solver is `$solver`")
-=======
->>>>>>> 3eed22be
         run_next_year = run_annual_dispatch(y, year_portfolio, year_demand, ts_data, unit_specs, all_gc_results, all_prices, solver)
 
         # @info "DISPATCH SIMULATION: YEAR $y COMPLETE."
@@ -278,23 +246,9 @@
         m = Model(CPLEX.Optimizer)
     elseif solver == "glpk"
         m = Model(GLPK.Optimizer)
-<<<<<<< HEAD
-    elseif solver == "scip"
-        throw(error("The solver `$solver` is not supported. Try using `glpk` or `cplex`."))
-        # m = Model(SCIP.Optimizer)
-    elseif solver == "cbc"
-        m = Model(Cbc.Optimizer)
-    else
-        throw(error("The solver `$solver` is not supported. Try using `glpk` or `cplex`."))
-    end
-    
-
-    # Set verbosity to lowest setting
-=======
     else
         throw(error("Solver `$solver` not supported. Try `cplex` instead."))
     end
->>>>>>> 3eed22be
     set_silent(m)
 
     # g: quantity generated (in MWh) for each unit type
@@ -486,21 +440,7 @@
         set_optimizer(m_copy, CPLEX.Optimizer)
     elseif solver == "glpk"
         set_optimizer(m_copy, GLPK.Optimizer)
-<<<<<<< HEAD
-    elseif solver == "scip"
-        throw(error("The solver `$solver` is not supported. Try using `glpk` or `cplex`."))
-        # set_optimizer(m_copy, SCIP.Optimizer)
-    elseif solver == "cbc"
-        set_optimizer(m_copy, Cbc.Optimizer)
-
-        # m = Model(Cbc.Optimizer)
-    else
-        throw(error("The solver `$solver` is not supported. Try using `glpk` or `cplex`."))
-    end
-
-=======
-    end
->>>>>>> 3eed22be
+    end
     set_silent(m_copy)
 
     # Solve the integral optimization problem
